--- conflicted
+++ resolved
@@ -179,21 +179,17 @@
     
     function handleFileSave() {
         var result = new $.Deferred();
-<<<<<<< HEAD
         var docToSave = DocumentManager.getCurrentDocument();
         if (docToSave && docToSave.isDirty) {
-=======
-        if (_currentFilePath && _isDirty) {
             //setup our resolve and reject handlers
             result.done( function fileSaved() { 
-                _savedUndoPosition = _editor.historySize().undo;
-                updateDirty();
+                docToSave.markClean();
             });
 
             result.fail( function fileError(error) { 
                 showSaveFileError(error.code, _currentFilePath);
             });
->>>>>>> 35b680d1
+
             // TODO: we should implement something like NativeFileSystem.resolveNativeFileSystemURL() (similar
             // to what's in the standard file API) to get a FileEntry, rather than manually constructing it
             var fileEntry = new NativeFileSystem.FileEntry(_currentFilePath);
@@ -201,10 +197,6 @@
             fileEntry.createWriter(
                 function(writer) {
                     writer.onwriteend = function() {
-<<<<<<< HEAD
-                        docToSave.markClean();
-=======
->>>>>>> 35b680d1
                         result.resolve();
                     }
                     writer.onerror = function(error) {
