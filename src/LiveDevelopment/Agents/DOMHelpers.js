/*
 * Copyright (c) 2012 Adobe Systems Incorporated. All rights reserved.
 *  
 * Permission is hereby granted, free of charge, to any person obtaining a
 * copy of this software and associated documentation files (the "Software"), 
 * to deal in the Software without restriction, including without limitation 
 * the rights to use, copy, modify, merge, publish, distribute, sublicense, 
 * and/or sell copies of the Software, and to permit persons to whom the 
 * Software is furnished to do so, subject to the following conditions:
 *  
 * The above copyright notice and this permission notice shall be included in
 * all copies or substantial portions of the Software.
 *  
 * THE SOFTWARE IS PROVIDED "AS IS", WITHOUT WARRANTY OF ANY KIND, EXPRESS OR
 * IMPLIED, INCLUDING BUT NOT LIMITED TO THE WARRANTIES OF MERCHANTABILITY, 
 * FITNESS FOR A PARTICULAR PURPOSE AND NONINFRINGEMENT. IN NO EVENT SHALL THE
 * AUTHORS OR COPYRIGHT HOLDERS BE LIABLE FOR ANY CLAIM, DAMAGES OR OTHER 
 * LIABILITY, WHETHER IN AN ACTION OF CONTRACT, TORT OR OTHERWISE, ARISING 
 * FROM, OUT OF OR IN CONNECTION WITH THE SOFTWARE OR THE USE OR OTHER 
 * DEALINGS IN THE SOFTWARE.
 * 
 */


/*jslint vars: true, plusplus: true, devel: true, nomen: true, indent: 4, forin: true, maxerr: 50, regexp: true */
/*global define, $ */

/**
 * DOMHelpers is a collection of functions used by the DOMAgent exports `eachNode(src, callback)`
 */
define(function DOMHelpersModule(require, exports, module) {
    "use strict";

    /** Test if the given character is a quote character
     * {char} source character
     * {char} escape (previous) character
     * {char} quote character
     */
    function _isQuote(c, escape, quote) {
        if (escape === "\\") {
            return false;
        }
        if (quote !== undefined) {
            return c === quote;
        }
        return c === "\"" || c === "'";
    }

    /** Remove quotes from the string and adjust escaped quotes
     * @param {string} source string
     */
    function _removeQuotes(src) {
        if (_isQuote(src[0]) && src[src.length - 1] === src[0]) {
            var q = src[0];
            src = src.substr(1, src.length - 2);
            src = src.replace("\\" + q, q);
        }
        return src;
    }

    /** Find the next match using several constraints
     * @param {string} source string
     * @param {string} or [{regex}, {length}] the match definition
     * @param {integer} ignore characters before this offset
     * @param {boolean} watch for quotes
     * @param [{string},{string}] watch for comments
     */
    function _find(src, match, skip, quotes, comments) {
        if (typeof match === "string") {
            match = [match, match.length];
        }
        if (skip === undefined) {
            skip = 0;
        }
        var i, activeQuote, isComment = false;
        for (i = skip; i < src.length; i++) {
            if (quotes && _isQuote(src[i], src[i - 1], activeQuote)) {
                // starting quote
                activeQuote = activeQuote ? undefined : src[i];
            } else if (!activeQuote) {
                if (comments && !isComment && src.substr(i, comments[0].length) === comments[0]) {
                    // opening comment
                    isComment = true;
                    i += comments[0].length - 1;
                } else if (isComment) {
                    // we are commented
                    if (src.substr(i, comments[1].length) === comments[1]) {
                        isComment = false;
                        i += comments[1].length - 1;
                    }
                } else if (src.substr(i, match[1]).search(match[0]) === 0) {
                    // match
                    return i;
                }
            }
        }
        return -1;
    }

    /** Callback iterator using `_find` */
    function _findEach(src, match, quotes, comments, callback) {
        var from = 0;
        var to;
        while (from < src.length) {
            to = _find(src, match, from, quotes, comments);
            if (to < 0) {
                to = src.length;
            }
            callback(src.substr(from, to - from));
            from = to + 1;
        }
    }

    /** Find the next tag
     * @param {string} source string
     * @param {integer} ignore characters before this offset
     */
    function _findTag(src, skip) {
        var from, to, inc;
        from = _find(src, [/<[a-z!\/]/i, 2], skip);
        if (from < 0) {
            return null;
        }
        if (src.substr(from, 4) === "<!--") {
            // html comments
            to = _find(src, "-->", from + 4);
            inc = 3;
        } else if (src.substr(from, 7).toLowerCase() === "<script") {
            // script tag
            to = _find(src.toLowerCase(), "</script>", from + 7);
            inc = 9;
        } else if (src.substr(from, 6).toLowerCase() === "<style") {
            // style tag
            to = _find(src.toLowerCase(), "</style>", from + 6);
            inc = 8;
        } else {
            to = _find(src, ">", from + 1, true);
            inc = 1;
        }
        if (to < 0) {
            return null;
        }
        return {from: from, length: to + inc - from};
    }

    /** Extract tag attributes from the given source of a single tag
     * @param {string} source content
     */
    function _extractAttributes(content) {

        // remove the node name and the closing bracket and optional slash
        content = content.replace(/^<\S+\s*/, "");
        content = content.replace(/\s*\/?>$/, "");
        if (content.length === 0) {
            return;
        }

        // go through the items and identify key value pairs split by =
        var index, key, value;
        var attributes = {};
        _findEach(content, [/\s/, 1], true, undefined, function each(item) {
            index = item.search("=");
            if (index < 0) {
                return;
            }

            // get the key
            key = item.substr(0, index).trim();
            if (key.length === 0) {
                return;
            }

            // get the value
            value = item.substr(index + 1).trim();
            value = _removeQuotes(value);
            attributes[key] = value;
        });

        return attributes;
    }

    /** Extract the node payload
     * @param {string} source content
     */
    function extractPayload(content) {
        var payload = {};

        if (content[0] !== "<") {
            // text
            payload.nodeType = 3;
            payload.nodeValue = content;
        } else if (content.substr(0, 4) === "<!--") {
            // comment
            payload.nodeType = 8;
            payload.nodeValue = content.substr(4, content.length - 7);
        } else if (content[1] === "!") {
            // doctype
            payload.nodeType = 10;
        } else {
            // regular element
            payload.nodeType = 1;
            payload.nodeName = /^<([^>\s]+)/.exec(content)[1].toUpperCase();
            payload.attributes = _extractAttributes(content);

            // closing node (/ at the beginning)
            if (payload.nodeName[0] === "/") {
                payload.nodeName = payload.nodeName.substr(1);
                payload.closing = true;
            }

            // closed node (/ at the end)
            if (content[content.length - 2] === "/") {
                payload.closed = true;
            }

<<<<<<< HEAD
            // Special handling for script tag since we've already collected
            // everything up to the end tag.
            if (payload.nodeName === "SCRIPT") {
=======
            // Special handling for script/style tag since we've already collected
            // everything up to the end tag.
            if (payload.nodeName === "SCRIPT" || payload.nodeName === "STYLE") {
>>>>>>> 6f2dabd3
                payload.closed = true;
            }
        }
        return payload;
    }

    /** Split the source string into payloads representing individual nodes
     * @param {string} source
     * @param {function(payload)} callback
     */
    // split a string into individual node contents
    function eachNode(src, callback) {
        var index = 0;
        var text, range, length, payload;
        var x = 0;
        while (index < src.length) {

            // find the next tag
            range = _findTag(src, index);
            if (!range) {
                range = { from: src.length, length: 0 };
            }

            // add the text before the tag
            length = range.from - index;
            if (length > 0) {
                text = src.substr(index, length);
                if (/\S/.test(text)) {
                    payload = extractPayload(text);
                    payload.sourceOffset = index;
                    payload.sourceLength = length;
                    callback(payload);
                }
            }

            // add the tag
            if (range.length > 0) {
                payload = extractPayload(src.substr(range.from, range.length));
                payload.sourceOffset = range.from;
                payload.sourceLength = range.length;
                callback(payload);
            }

            // advance
            index = range.from + range.length;
        }
    }

    // Export public functions
    exports.extractPayload = extractPayload;
    exports.eachNode = eachNode;
});<|MERGE_RESOLUTION|>--- conflicted
+++ resolved
@@ -213,15 +213,9 @@
                 payload.closed = true;
             }
 
-<<<<<<< HEAD
-            // Special handling for script tag since we've already collected
-            // everything up to the end tag.
-            if (payload.nodeName === "SCRIPT") {
-=======
             // Special handling for script/style tag since we've already collected
             // everything up to the end tag.
             if (payload.nodeName === "SCRIPT" || payload.nodeName === "STYLE") {
->>>>>>> 6f2dabd3
                 payload.closed = true;
             }
         }
