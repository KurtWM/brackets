/*
 * Copyright (c) 2012 Adobe Systems Incorporated. All rights reserved.
 *  
 * Permission is hereby granted, free of charge, to any person obtaining a
 * copy of this software and associated documentation files (the "Software"), 
 * to deal in the Software without restriction, including without limitation 
 * the rights to use, copy, modify, merge, publish, distribute, sublicense, 
 * and/or sell copies of the Software, and to permit persons to whom the 
 * Software is furnished to do so, subject to the following conditions:
 *  
 * The above copyright notice and this permission notice shall be included in
 * all copies or substantial portions of the Software.
 *  
 * THE SOFTWARE IS PROVIDED "AS IS", WITHOUT WARRANTY OF ANY KIND, EXPRESS OR
 * IMPLIED, INCLUDING BUT NOT LIMITED TO THE WARRANTIES OF MERCHANTABILITY, 
 * FITNESS FOR A PARTICULAR PURPOSE AND NONINFRINGEMENT. IN NO EVENT SHALL THE
 * AUTHORS OR COPYRIGHT HOLDERS BE LIABLE FOR ANY CLAIM, DAMAGES OR OTHER 
 * LIABILITY, WHETHER IN AN ACTION OF CONTRACT, TORT OR OTHERWISE, ARISING 
 * FROM, OUT OF OR IN CONNECTION WITH THE SOFTWARE OR THE USE OR OTHER 
 * DEALINGS IN THE SOFTWARE.
 * 
 */


/*jslint vars: true, plusplus: true, devel: true, nomen: true, indent: 4, forin: true, maxerr: 50, regexp: true */
/*global define, $ */

/**
 * HTMLDocument manages a single HTML source document
 *
 * # EDITING
 *
 * Editing the document will cause the corresponding node to be updated
 * by calling `applyChanges` on the DOMAgent. This will only work for
 * altering text nodes and will break when attempting to change DOM elements
 * or inserting or deleting nodes.
 *
 * # HIGHLIGHTING
 *
 * HTMLDocument supports highlighting nodes from the HighlightAgent and
 * highlighting the DOMNode corresponding to the cursor position in the
 * editor.
 */
define(function HTMLDocumentModule(require, exports, module) {
    "use strict";

    var DocumentManager     = require("document/DocumentManager"),
        DOMAgent            = require("LiveDevelopment/Agents/DOMAgent"),
        HighlightAgent      = require("LiveDevelopment/Agents/HighlightAgent"),
        HTMLInstrumentation = require("language/HTMLInstrumentation"),
        Inspector           = require("LiveDevelopment/Inspector/Inspector"),
        LiveDevelopment     = require("LiveDevelopment/LiveDevelopment");

    /** Constructor
     *
     * @param Document the source document from Brackets
     */
    var HTMLDocument = function HTMLDocument(doc, editor) {
        this.doc = doc;
        if (!editor) {
            return;
        }
        this.editor = editor;
<<<<<<< HEAD
        HTMLInstrumentation._markText(this.editor);
        this.onCursorActivity = this.onCursorActivity.bind(this);
        $(this.editor).on("cursorActivity", this.onCursorActivity);
        this.onCursorActivity();

        this.onDocumentSaved = this.onDocumentSaved.bind(this);
=======
        this._instrumentationEnabled = false;

        this.onCursorActivity = this.onCursorActivity.bind(this);
        this.onDocumentSaved = this.onDocumentSaved.bind(this);
        
        $(this.editor).on("cursorActivity", this.onCursorActivity);
>>>>>>> 6f2dabd3
        $(DocumentManager).on("documentSaved", this.onDocumentSaved);
        
        // Experimental code
        if (LiveDevelopment.config.experimental) {
<<<<<<< HEAD

=======
>>>>>>> 6f2dabd3
            // Used by highlight agent to highlight editor text as selected in browser
            this.onHighlight = this.onHighlight.bind(this);
            $(HighlightAgent).on("highlight", this.onHighlight);

            this.onChange = this.onChange.bind(this);
            $(this.editor).on("change", this.onChange);
        }
<<<<<<< HEAD
=======
    };
    
    /**
     * Enable instrumented HTML
     * @param enabled {boolean} 
     */
    HTMLDocument.prototype.setInstrumentationEnabled = function setInstrumentationEnabled(enabled) {
        if (enabled && !this._instrumentationEnabled) {
            HTMLInstrumentation.scanDocument(this.doc);
            HTMLInstrumentation._markText(this.editor);
        }
        
        this._instrumentationEnabled = enabled;
    };
    
    /**
     * Returns a JSON object with HTTP response overrides
     * @returns {{body: string}}
     */
    HTMLDocument.prototype.getResponseData = function getResponseData(enabled) {
        var body = (this._instrumentationEnabled) ?
                HTMLInstrumentation.generateInstrumentedHTML(this.doc) : this.doc.getText();
        
        return {
            body: body
        };
>>>>>>> 6f2dabd3
    };

    /** Close the document */
    HTMLDocument.prototype.close = function close() {
        if (!this.editor) {
            return;
        }

        $(this.editor).off("cursorActivity", this.onCursorActivity);
        $(DocumentManager).off("documentSaved", this.onDocumentSaved);

        // Experimental code
        if (LiveDevelopment.config.experimental) {
<<<<<<< HEAD

=======
>>>>>>> 6f2dabd3
            $(HighlightAgent).off("highlight", this.onHighlight);
            this.onHighlight();

            $(this.editor).off("change", this.onChange);
        }
    };


    /** Event Handlers *******************************************************/

    /** Triggered on cursor activity by the editor */
    HTMLDocument.prototype.onCursorActivity = function onCursorActivity(event, editor) {
        if (!this.editor) {
            return;
        }
        var codeMirror = this.editor._codeMirror;
        if (Inspector.config.highlight) {
            var tagID = HTMLInstrumentation._getTagIDAtDocumentPos(
                this.editor,
                codeMirror.getCursor()
            );
            
            if (tagID === -1) {
                HighlightAgent.hide();
            } else {
                HighlightAgent.domElement(tagID);
            }
        }
    };

    /** Triggered on change by the editor */
    HTMLDocument.prototype.onChange = function onChange(event, editor, change) {
        if (!this.editor) {
            return;
        }
        var codeMirror = this.editor._codeMirror;
        while (change) {
            var from = codeMirror.indexFromPos(change.from);
            var to = codeMirror.indexFromPos(change.to);
            var text = change.text.join("\n");
            DOMAgent.applyChange(from, to, text);
            change = change.next;
        }
    };

    /** Triggered by the HighlightAgent to highlight a node in the editor */
    HTMLDocument.prototype.onHighlight = function onHighlight(event, node) {
        if (!node || !node.location || !this.editor) {
            if (this._highlight) {
                this._highlight.clear();
                delete this._highlight;
            }
            return;
        }
        var codeMirror = this.editor._codeMirror;
        var to, from = codeMirror.posFromIndex(node.location);
        if (node.closeLocation) {
            to = node.closeLocation + node.closeLength;
        } else {
            to = node.location + node.length;
        }
        to = codeMirror.posFromIndex(to);
        if (this._highlight) {
            this._highlight.clear();
        }
        this._highlight = codeMirror.markText(from, to, { className: "highlight" });
    };

    /** Triggered when a document is saved */
    HTMLDocument.prototype.onDocumentSaved = function onDocumentSaved(event, doc) {
        if (doc === this.doc) {
            HTMLInstrumentation.scanDocument(this.doc);
            HTMLInstrumentation._markText(this.editor);
        }
    };
    
    // Export the class
    module.exports = HTMLDocument;
});<|MERGE_RESOLUTION|>--- conflicted
+++ resolved
@@ -61,29 +61,16 @@
             return;
         }
         this.editor = editor;
-<<<<<<< HEAD
-        HTMLInstrumentation._markText(this.editor);
-        this.onCursorActivity = this.onCursorActivity.bind(this);
-        $(this.editor).on("cursorActivity", this.onCursorActivity);
-        this.onCursorActivity();
-
-        this.onDocumentSaved = this.onDocumentSaved.bind(this);
-=======
         this._instrumentationEnabled = false;
 
         this.onCursorActivity = this.onCursorActivity.bind(this);
         this.onDocumentSaved = this.onDocumentSaved.bind(this);
         
         $(this.editor).on("cursorActivity", this.onCursorActivity);
->>>>>>> 6f2dabd3
         $(DocumentManager).on("documentSaved", this.onDocumentSaved);
         
         // Experimental code
         if (LiveDevelopment.config.experimental) {
-<<<<<<< HEAD
-
-=======
->>>>>>> 6f2dabd3
             // Used by highlight agent to highlight editor text as selected in browser
             this.onHighlight = this.onHighlight.bind(this);
             $(HighlightAgent).on("highlight", this.onHighlight);
@@ -91,8 +78,6 @@
             this.onChange = this.onChange.bind(this);
             $(this.editor).on("change", this.onChange);
         }
-<<<<<<< HEAD
-=======
     };
     
     /**
@@ -119,7 +104,6 @@
         return {
             body: body
         };
->>>>>>> 6f2dabd3
     };
 
     /** Close the document */
@@ -133,10 +117,6 @@
 
         // Experimental code
         if (LiveDevelopment.config.experimental) {
-<<<<<<< HEAD
-
-=======
->>>>>>> 6f2dabd3
             $(HighlightAgent).off("highlight", this.onHighlight);
             this.onHighlight();
 
