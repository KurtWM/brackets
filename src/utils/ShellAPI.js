--- conflicted
+++ resolved
@@ -53,9 +53,6 @@
             // which we have to return true (issue #3152).
             return (eventName === Commands.FILE_CLOSE_WINDOW);
         }
-<<<<<<< HEAD
-        var promise = CommandManager.execute(eventName);
-=======
         var promise, e = new Error(), stackDepth = e.stack.split("\n").length;
         
         // This function should *only* be called as a top-level function. If the current
@@ -67,7 +64,6 @@
                           "at a breakpoint. If you are NOT at a breakpoint, please " +
                           "file a bug and mention this comment. Stack depth = " + stackDepth + ".");
         }
->>>>>>> 6f2dabd3
         return (promise && promise.state() === "rejected") ? false : true;
     }
 
