--- conflicted
+++ resolved
@@ -324,11 +324,8 @@
     "BAD_PACKAGE_NAME"                     : "{0} is an invalid package name.",
     "MISSING_PACKAGE_VERSION"              : "The package.json file doesn't specify a package version.",
     "INVALID_VERSION_NUMBER"               : "The package version number ({0}) is invalid.",
-<<<<<<< HEAD
-=======
     "INVALID_BRACKETS_VERSION"             : "The Brackets compatibility string {{0}} is invalid.",
     "DISALLOWED_WORDS"                     : "The words {{1}} are not allowed in the {{0}} field.",
->>>>>>> 6f2dabd3
     "API_NOT_COMPATIBLE"                   : "The extension isn't compatible with this version of Brackets. It's installed in your disabled extensions folder.",
     "MISSING_MAIN"                         : "The package has no main.js file.",
     "ALREADY_INSTALLED"                    : "An extension with the same name was already installed. The new extension is installed in your disabled extensions folder.",
