--- conflicted
+++ resolved
@@ -127,16 +127,10 @@
     
     // Switch language
 	"LANGUAGE_TITLE": "Changer de langue",
-<<<<<<< HEAD
-	"LANGUAGE_MESSAGE": "Sélectionnez la langue souhaitée dans la liste ci-dessous :",
-	"LANGUAGE_SUBMIT": "Recharger {APP_NAME}",
-	"LANGUAGE_CANCEL": "Annuler",
-=======
 	"LANGUAGE_MESSAGE": "Langue :",
 	"LANGUAGE_SUBMIT": "Recharger {APP_NAME}",
 	"LANGUAGE_CANCEL": "Annuler",
 	"LANGUAGE_SYSTEM_DEFAULT": "Langue par défaut du système",
->>>>>>> 6f2dabd3
 
     /**
      * ProjectManager
@@ -183,11 +177,7 @@
 	"CMD_LIVE_HIGHLIGHT": "Surlignage en direct",
 	"CMD_PROJECT_SETTINGS": "Paramètres du projet\u2026",
 	"CMD_FILE_RENAME": "Renommer",
-<<<<<<< HEAD
-	"CMD_INSTALL_EXTENSION": "Installer l’extension...",
-=======
 	"CMD_INSTALL_EXTENSION": "Installer une extension\u2026",
->>>>>>> 6f2dabd3
 	"CMD_QUIT": "Quitter",
     // Used in native File menu on Windows
 	"CMD_EXIT": "Quitter",
@@ -226,15 +216,9 @@
 	"CMD_RESTORE_FONT_SIZE": "Restaurer la taille de la police",
 	"CMD_SCROLL_LINE_UP": "Faire défiler d’une ligne vers le haut",
 	"CMD_SCROLL_LINE_DOWN": "Faire défiler d’une ligne vers le bas",
-<<<<<<< HEAD
-	"CMD_TOGGLE_LINE_NUMBERS": "Afficher les numéros de ligne",
-	"CMD_TOGGLE_ACTIVE_LINE": "Afficher la ligne active",
-	"CMD_TOGGLE_WORD_WRAP": "Activer le retour à la ligne",
-=======
 	"CMD_TOGGLE_LINE_NUMBERS": "Numéros de ligne",
 	"CMD_TOGGLE_ACTIVE_LINE": "Surligner la ligne active",
 	"CMD_TOGGLE_WORD_WRAP": "Renvoi à la ligne",
->>>>>>> 6f2dabd3
 	"CMD_SORT_WORKINGSET_BY_ADDED": "Trier par date d’ajout",
 	"CMD_SORT_WORKINGSET_BY_NAME": "Trier par nom",
 	"CMD_SORT_WORKINGSET_BY_TYPE": "Trier par type",
@@ -285,14 +269,6 @@
     // Strings for main-view.html
 	"EXPERIMENTAL_BUILD": "version expérimentale",
 	"DEVELOPMENT_BUILD": "version de développement",
-<<<<<<< HEAD
-	"JSLINT_ERRORS": "Erreurs JSLint",
-	"JSLINT_ERROR_INFORMATION": "1 erreur JSLint",
-	"JSLINT_ERRORS_INFORMATION": "{0} erreurs JSLint",
-	"JSLINT_NO_ERRORS": "Aucune erreur JSLint - Félicitations !",
-	"JSLINT_DISABLED": "JSLint est désactivé ou ne fonctionne pas pour le fichier en cours.",
-=======
->>>>>>> 6f2dabd3
 	"SEARCH_RESULTS": "Résultats de la recherche",
 	"OK": "OK",
 	"DONT_SAVE": "Ne pas enregistrer",
@@ -328,17 +304,10 @@
 	"INSTALL_EXTENSION_TITLE": "Installer l’extension",
 	"INSTALL_EXTENSION_LABEL": "URL de l’extension",
 	"INSTALL_EXTENSION_HINT": "URL du fichier zip de l’extension ou du référentiel GitHub",
-<<<<<<< HEAD
-	"INSTALLING_FROM": "Installation de l’extension depuis {0}...",
-	"INSTALL_SUCCEEDED": "Installation réussie.",
-	"INSTALL_FAILED": "Echec de l’installation.",
-	"CANCELING_INSTALL": "Annulation en cours...",
-=======
 	"INSTALLING_FROM": "Installation de l’extension depuis·{0}\u2026",
 	"INSTALL_SUCCEEDED": "Installation réussie.",
 	"INSTALL_FAILED": "Echec de l’installation.",
 	"CANCELING_INSTALL": "Annulation en cours\u2026",
->>>>>>> 6f2dabd3
 	"CANCELING_HUNG": "L’annulation de l’installation prend beaucoup de temps. Il est possible qu’une erreur interne se soit produite.",
 	"INSTALL_CANCELED": "Installation annulée.",
     // These must match the error codes in ExtensionsDomain.Errors.* :
@@ -348,11 +317,8 @@
 	"BAD_PACKAGE_NAME": "{0} n’est pas un nom de pack valide.",
 	"MISSING_PACKAGE_VERSION": "Le fichier package.json n’indique pas la version du pack.",
 	"INVALID_VERSION_NUMBER": "Le numéro de version du pack ({0}) n’est pas valide.",
-<<<<<<< HEAD
-=======
 	"INVALID_BRACKETS_VERSION": "[6771123] !é=The Brackets compatibility string {{0}} is invalid.=!",
 	"DISALLOWED_WORDS": "[6771122] !é=The words {{1}} are not allowed in the {{0}} field.=!",
->>>>>>> 6f2dabd3
 	"API_NOT_COMPATIBLE": "Cette extension n’est pas compatible avec cette version de Brackets. Elle a été installée dans le dossier contenant les extensions désactivées.",
 	"MISSING_MAIN": "Le pack ne contient pas de fichier main.js.",
 	"ALREADY_INSTALLED": "Une extension portant le même nom est déjà installée. La nouvelle extension a été installée dans le dossier contenant les extensions désactivées.",
@@ -367,8 +333,6 @@
 	"UNKNOWN_ERROR": "Erreur interne inconnue.",
     // For NOT_FOUND_ERR, see generic strings above
     
-<<<<<<< HEAD
-=======
     // extensions/default/JSLint
 	"JSLINT_ERRORS": "Erreurs JSLint",
 	"JSLINT_ERROR_INFORMATION": "1 erreur JSLint",
@@ -376,7 +340,6 @@
 	"JSLINT_NO_ERRORS": "Aucune erreur JSLint - Félicitations !",
 	"JSLINT_DISABLED": "JSLint est désactivé ou ne fonctionne pas pour le fichier en cours.",
     
->>>>>>> 6f2dabd3
     // extensions/default/InlineColorEditor
 	"COLOR_EDITOR_CURRENT_COLOR_SWATCH_TIP": "Couleur actuelle",
 	"COLOR_EDITOR_ORIGINAL_COLOR_SWATCH_TIP": "Couleur d’origine",
