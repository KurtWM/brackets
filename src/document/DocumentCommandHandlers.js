--- conflicted
+++ resolved
@@ -737,11 +737,7 @@
                 }
             });
     }
-<<<<<<< HEAD
-	
-=======
-    
->>>>>>> 6f2dabd3
+    
     /**
      * @private
      * Implementation for abortQuit callback to reset quit sequence settings
@@ -843,11 +839,7 @@
     
     // Init DOM elements
     AppInit.htmlReady(function () {
-<<<<<<< HEAD
-        var $titleContainerToolbar = $("#main-toolbar");
-=======
         var $titleContainerToolbar = $("#titlebar");
->>>>>>> 6f2dabd3
         _$titleContainerToolbar = $titleContainerToolbar;
         _$titleWrapper = $(".title-wrapper", _$titleContainerToolbar);
         _$title = $(".title", _$titleWrapper);
