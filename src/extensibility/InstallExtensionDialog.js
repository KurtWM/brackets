/*
 * Copyright (c) 2012 Adobe Systems Incorporated. All rights reserved.
 *  
 * Permission is hereby granted, free of charge, to any person obtaining a
 * copy of this software and associated documentation files (the "Software"), 
 * to deal in the Software without restriction, including without limitation 
 * the rights to use, copy, modify, merge, publish, distribute, sublicense, 
 * and/or sell copies of the Software, and to permit persons to whom the 
 * Software is furnished to do so, subject to the following conditions:
 *  
 * The above copyright notice and this permission notice shall be included in
 * all copies or substantial portions of the Software.
 *  
 * THE SOFTWARE IS PROVIDED "AS IS", WITHOUT WARRANTY OF ANY KIND, EXPRESS OR
 * IMPLIED, INCLUDING BUT NOT LIMITED TO THE WARRANTIES OF MERCHANTABILITY, 
 * FITNESS FOR A PARTICULAR PURPOSE AND NONINFRINGEMENT. IN NO EVENT SHALL THE
 * AUTHORS OR COPYRIGHT HOLDERS BE LIABLE FOR ANY CLAIM, DAMAGES OR OTHER 
 * LIABILITY, WHETHER IN AN ACTION OF CONTRACT, TORT OR OTHERWISE, ARISING 
 * FROM, OUT OF OR IN CONNECTION WITH THE SOFTWARE OR THE USE OR OTHER 
 * DEALINGS IN THE SOFTWARE.
 * 
 */

/*jslint vars: true, plusplus: true, devel: true, nomen: true, indent: 4, maxerr: 50 */
/*global define, window, $, PathUtils, Mustache, document */
/*unittests: Install Extension Dialog*/

define(function (require, exports, module) {
    "use strict";
    
    require("thirdparty/path-utils/path-utils.min");

    var Dialogs                = require("widgets/Dialogs"),
        StringUtils            = require("utils/StringUtils"),
        Strings                = require("strings"),
        Commands               = require("command/Commands"),
        CommandManager         = require("command/CommandManager"),
        KeyEvent               = require("utils/KeyEvent"),
        Package                = require("extensibility/Package"),
        InstallDialogTemplate  = require("text!extensibility/install-extension-dialog.html");

    var STATE_CLOSED            = 0,
        STATE_START             = 1,
        STATE_VALID_URL         = 2,
        STATE_INSTALLING        = 3,
        STATE_INSTALLED         = 4,
        STATE_INSTALL_FAILED    = 5,
        STATE_CANCELING_INSTALL = 6,
        STATE_CANCELING_HUNG    = 7,
        STATE_INSTALL_CANCELED  = 8;
    
    /** Timeout before we allow user to leave STATE_INSTALL_CANCELING without waiting for a resolution */
    var CANCEL_TIMEOUT = 10 * 1000;
    
    
    /** 
     * @constructor
     * Creates a new extension installer dialog.
     * @param {{install: function(url), cancel: function()}} installer The installer backend to use.
     */
    function InstallExtensionDialog(installer) {
        this._installer = installer;
        this._state = STATE_CLOSED;
    }
    
    /** @type {jQuery} The dialog root. */
    InstallExtensionDialog.prototype.$dlg = null;
    
    /** @type {jQuery} The url input field. */
    InstallExtensionDialog.prototype.$url = null;
    
    /** @type {jQuery} The ok button. */
    InstallExtensionDialog.prototype.$okButton = null;
    
    /** @type {jQuery} The cancel button. */
    InstallExtensionDialog.prototype.$cancelButton = null;
    
    /** @type {jQuery} The area containing the url input label and field. */
    InstallExtensionDialog.prototype.$inputArea = null;
    
    /** @type {jQuery} The area containing the installation message and spinner. */
    InstallExtensionDialog.prototype.$msgArea = null;
    
    /** @type {jQuery} The span containing the installation message. */
    InstallExtensionDialog.prototype.$msg = null;
    
    /** @type {$.Deferred} A deferred that's resolved/rejected when the dialog is closed and
        something has/hasn't been installed successfully. */
    InstallExtensionDialog.prototype._dialogDeferred = null;
    
    
    /** @type {{install: function(url), cancel: function()}} installer The installer backend for this dialog. */
    InstallExtensionDialog.prototype._installer = null;
    
    /** @type {number} The current state of the dialog; one of the STATE_* constants above. */
    InstallExtensionDialog.prototype._state = null;
    
    /**
     * @private
     * Transitions the dialog into a new state as the installation proceeds.
     * @param {number} newState The state to transition into; one of the STATE_* variables.
     */
    InstallExtensionDialog.prototype._enterState = function (newState) {
        var url,
            msg,
            self = this,
            prevState = this._state;
        
        // Store the new state up front in case some of the processing below ends up changing
        // the state again immediately.
        this._state = newState;
        
        switch (newState) {
        case STATE_START:
            // This should match the default appearance of the dialog when it first opens.
            this.$msg.find(".spinner").remove();
            this.$msgArea.hide();
            this.$inputArea.show();
            this.$okButton
                .attr("disabled", "disabled")
                .text(Strings.INSTALL);
            break;
                
        case STATE_VALID_URL:
            this.$okButton.removeAttr("disabled");
            break;
            
        case STATE_INSTALLING:
            url = this.$url.val();
            this.$inputArea.hide();
            this.$msg.text(StringUtils.format(Strings.INSTALLING_FROM, url))
                .append("<span class='spinner spin'/>");
            this.$msgArea.show();
            this.$okButton.attr("disabled", "disabled");
            this._installer.install(url)
                .done(function () {
                    self._enterState(STATE_INSTALLED);
                })
                .fail(function (err) {
                    // If the "failure" is actually a user-requested cancel, don't show an error UI
                    if (err === "CANCELED") {
                        console.assert(self._state === STATE_CANCELING_INSTALL || self._state === STATE_CANCELING_HUNG);
                        self._enterState(STATE_INSTALL_CANCELED);
                    } else {
                        self._errorMessage = Package.formatError(err);
                        self._enterState(STATE_INSTALL_FAILED);
                    }
                });
            break;
            
        case STATE_CANCELING_INSTALL:
            // This should call back the STATE_INSTALLING fail() handler above, unless it's too late to cancel
            // in which case we'll still jump to STATE_INSTALLED after this
            this.$cancelButton.attr("disabled", "disabled");
            this.$msg.text(Strings.CANCELING_INSTALL);
            this._installer.cancel();
            window.setTimeout(function () {
                if (self._state === STATE_CANCELING_INSTALL) {
                    self._enterState(STATE_CANCELING_HUNG);
                }
            }, CANCEL_TIMEOUT);
            break;
            
        case STATE_CANCELING_HUNG:
            this.$msg.text(Strings.CANCELING_HUNG);
            this.$okButton
                .removeAttr("disabled")
                .text(Strings.CLOSE);
            break;
            
        case STATE_INSTALLED:
        case STATE_INSTALL_FAILED:
<<<<<<< HEAD
        case STATE_INSTALL_CANCELLED:
            if (newState === STATE_INSTALL_CANCELLED) {
                // TODO: do we need to wait for acknowledgement? That will require adding a new
                // "waiting for cancelled" state.
                var success = this._installer.cancel();
                console.assert(success);
            }
                
            if (newState === STATE_INSTALLED) {
                msg = Strings.INSTALL_SUCCEEDED;
            } else if (newState === STATE_INSTALL_FAILED) {
                // TODO: nicer formatting, especially for validation errors where there might be > 1 error code
                msg = Strings.INSTALL_FAILED;
=======
        case STATE_INSTALL_CANCELED:
            this.$spinner.removeClass("spin");
            if (newState === STATE_INSTALLED) {
                msg = Strings.INSTALL_SUCCEEDED;
            } else if (newState === STATE_INSTALL_FAILED) {
                msg = Strings.INSTALL_FAILED + "\n" + this._errorMessage;
>>>>>>> 48cd426f
            } else {
                msg = Strings.INSTALL_CANCELED;
            }
            this.$msg.html($("<strong/>").text(msg));
            if (this._errorMessage) {
                this.$msg.append($("<p/>").text(this._errorMessage));
            }
            this.$okButton
                .removeAttr("disabled")
                .text(Strings.CLOSE);
            this.$cancelButton.hide();
            break;
            
        case STATE_CLOSED:
            $(document.body).off(".installDialog");
            
           // Only resolve as successful if we actually installed something.
            Dialogs.cancelModalDialogIfOpen("install-extension-dialog");
            if (prevState === STATE_INSTALLED) {
                this._dialogDeferred.resolve();
            } else {
                this._dialogDeferred.reject();
            }
            break;
        }
    };

    /**
     * @private
     * Handle a click on the Cancel button, which either cancels an ongoing installation (leaving
     * the dialog open), or closes the dialog if no installation is in progress.
     */
    InstallExtensionDialog.prototype._handleCancel = function () {
        if (this._state === STATE_INSTALLING) {
            this._enterState(STATE_CANCELING_INSTALL);
        } else {
            this._enterState(STATE_CLOSED);
        }
    };
    
    /**
     * @private
     * Handle a click on the default button, which is "Install" while we're waiting for the
     * user to enter a URL, and "Close" once we've successfully finished installation.
     */
    InstallExtensionDialog.prototype._handleOk = function () {
        if (this._state === STATE_INSTALLED ||
                this._state === STATE_INSTALL_FAILED ||
                this._state === STATE_INSTALL_CANCELED ||
                this._state === STATE_CANCELING_HUNG) {
            // In these end states, this is a "Close" button: just close the dialog and indicate
            // success.
            this._enterState(STATE_CLOSED);
        } else if (this._state === STATE_VALID_URL) {
            this._enterState(STATE_INSTALLING);
        }
    };
    
    /**
     * @private
     * Handle key up events on the document. We use this to detect the Esc key.
     */
    InstallExtensionDialog.prototype._handleKeyUp = function (e) {
        if (e.keyCode === KeyEvent.DOM_VK_ESCAPE) {
            this._handleCancel();
        }
    };
    
    /**
     * @private
     * Handle typing in the URL field.
     */
    InstallExtensionDialog.prototype._handleUrlInput = function () {
        var url = this.$url.val(),
            valid = (url !== "");
        if (!valid && this._state === STATE_VALID_URL) {
            this._enterState(STATE_START);
        } else if (valid && this._state === STATE_START) {
            this._enterState(STATE_VALID_URL);
        }
    };
    
    /**
     * @private
     * Closes the dialog if it's not already closed. For unit testing only.
     */
    InstallExtensionDialog.prototype._close = function () {
        if (this._state !== STATE_CLOSED) {
            this._enterState(STATE_CLOSED);
        }
    };

    /**
     * Initialize and show the dialog.
     * @return {$.Promise} A promise object that will be resolved when the selected extension
     *     has finished installing, or rejected if the dialog is cancelled.
     */
    InstallExtensionDialog.prototype.show = function () {
        if (this._state !== STATE_CLOSED) {
            // Somehow the dialog got invoked twice. Just ignore this.
            return this._dialogDeferred.promise();
        }
        
        // We ignore the promise returned by showModalDialogUsingTemplate, since we're managing the 
        // lifecycle of the dialog ourselves.
        Dialogs.showModalDialogUsingTemplate(
            Mustache.render(InstallDialogTemplate, Strings),
            null,
            null,
            false
        );
        
        this.$dlg          = $(".install-extension-dialog.instance");
        this.$url          = this.$dlg.find(".url").focus();
        this.$okButton     = this.$dlg.find(".dialog-button[data-button-id='ok']");
        this.$cancelButton = this.$dlg.find(".dialog-button[data-button-id='cancel']");
        this.$inputArea    = this.$dlg.find(".input-field");
        this.$msgArea      = this.$dlg.find(".message-field");
        this.$msg          = this.$msgArea.find(".message");

        this.$okButton.on("click", this._handleOk.bind(this));
        this.$cancelButton.on("click", this._handleCancel.bind(this));
        this.$url.on("input", this._handleUrlInput.bind(this));
        $(document.body).on("keyup.installDialog", this._handleKeyUp.bind(this));
        
        this._enterState(STATE_START);

        this._dialogDeferred = new $.Deferred();
        return this._dialogDeferred.promise();
    };
    
    
    /** Mediates between this module and the Package extension-installation utils. Mockable for unit-testing. */
    function InstallerFacade() { }
    InstallerFacade.prototype.install = function (url) {
        if (this.pendingInstall) {
            console.error("Extension installation already pending");
            return new $.Deferred().reject("DOWNLOAD_ID_IN_USE").promise();
        }
        this.pendingInstall = Package.installFromURL(url);
        
        // Store now since we'll null pendingInstall immediately if the promise was resolved synchronously
        var promise = this.pendingInstall.promise;
        
        var self = this;
        this.pendingInstall.promise.always(function () {
            self.pendingInstall = null;
        });
        
        return promise;
    };
    InstallerFacade.prototype.cancel = function () {
        this.pendingInstall.cancel();
    };
    
    /**
     * @private
     * Show a dialog that allows the user to enter the URL of an extension ZIP file to install.
     * @return {$.Promise} A promise object that will be resolved when the selected extension
     *     has finished installing, or rejected if the dialog is cancelled.
     */
    function _showDialog(installer) {
        var dlg = new InstallExtensionDialog(new InstallerFacade());
        return dlg.show();
    }
    
    CommandManager.register(Strings.CMD_INSTALL_EXTENSION, Commands.FILE_INSTALL_EXTENSION, _showDialog);

    // Exposed for unit testing only
    exports._Dialog = InstallExtensionDialog;
});<|MERGE_RESOLUTION|>--- conflicted
+++ resolved
@@ -170,28 +170,11 @@
             
         case STATE_INSTALLED:
         case STATE_INSTALL_FAILED:
-<<<<<<< HEAD
-        case STATE_INSTALL_CANCELLED:
-            if (newState === STATE_INSTALL_CANCELLED) {
-                // TODO: do we need to wait for acknowledgement? That will require adding a new
-                // "waiting for cancelled" state.
-                var success = this._installer.cancel();
-                console.assert(success);
-            }
-                
+        case STATE_INSTALL_CANCELED:
             if (newState === STATE_INSTALLED) {
                 msg = Strings.INSTALL_SUCCEEDED;
             } else if (newState === STATE_INSTALL_FAILED) {
-                // TODO: nicer formatting, especially for validation errors where there might be > 1 error code
                 msg = Strings.INSTALL_FAILED;
-=======
-        case STATE_INSTALL_CANCELED:
-            this.$spinner.removeClass("spin");
-            if (newState === STATE_INSTALLED) {
-                msg = Strings.INSTALL_SUCCEEDED;
-            } else if (newState === STATE_INSTALL_FAILED) {
-                msg = Strings.INSTALL_FAILED + "\n" + this._errorMessage;
->>>>>>> 48cd426f
             } else {
                 msg = Strings.INSTALL_CANCELED;
             }
