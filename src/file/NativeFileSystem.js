/*
 * Copyright (c) 2012 Adobe Systems Incorporated. All rights reserved.
 *  
 * Permission is hereby granted, free of charge, to any person obtaining a
 * copy of this software and associated documentation files (the "Software"), 
 * to deal in the Software without restriction, including without limitation 
 * the rights to use, copy, modify, merge, publish, distribute, sublicense, 
 * and/or sell copies of the Software, and to permit persons to whom the 
 * Software is furnished to do so, subject to the following conditions:
 *  
 * The above copyright notice and this permission notice shall be included in
 * all copies or substantial portions of the Software.
 *  
 * THE SOFTWARE IS PROVIDED "AS IS", WITHOUT WARRANTY OF ANY KIND, EXPRESS OR
 * IMPLIED, INCLUDING BUT NOT LIMITED TO THE WARRANTIES OF MERCHANTABILITY, 
 * FITNESS FOR A PARTICULAR PURPOSE AND NONINFRINGEMENT. IN NO EVENT SHALL THE
 * AUTHORS OR COPYRIGHT HOLDERS BE LIABLE FOR ANY CLAIM, DAMAGES OR OTHER 
 * LIABILITY, WHETHER IN AN ACTION OF CONTRACT, TORT OR OTHERWISE, ARISING 
 * FROM, OUT OF OR IN CONNECTION WITH THE SOFTWARE OR THE USE OR OTHER 
 * DEALINGS IN THE SOFTWARE.
 * 
 */

/*jslint vars: true, plusplus: true, devel: true, nomen: true, indent: 4, maxerr: 50*/
/*global $, define, brackets, InvalidateStateError, window */

/**
 * Generally NativeFileSystem mimics the File-System API working draft:
 *  http://www.w3.org/TR/2011/WD-file-system-api-20110419
 *
 * A more recent version of the specs can be found at:
 *  http://www.w3.org/TR/2012/WD-file-system-api-20120417
 *
 * Other relevant w3 specs related to this API are:
 *  http://www.w3.org/TR/2011/WD-FileAPI-20111020
 *  http://www.w3.org/TR/2011/WD-file-writer-api-20110419
 *  http://www.w3.org/TR/progress-events
 *
 * The w3 entry point requestFileSystem is replaced with our own requestNativeFileSystem.
 *
 * The current implementation is incomplete and notably does not
 * support the Blob data type and synchronous APIs. DirectoryEntry
 * and FileEntry read/write capabilities are mostly implemented, but
 * delete is not. File writing is limited to UTF-8 text.
 *
 *
 * Basic usage examples:
 *
 *  - CREATE A DIRECTORY
 *      var directoryEntry = ... // NativeFileSystem.DirectoryEntry
 *      directoryEntry.getDirectory(path, {create: true});
 *
 *
 *  - CHECK IF A FILE OR FOLDER EXISTS
 *      NativeFileSystem.resolveNativeFileSystemPath(path 
 *                                  , function(entry) { console.log("Path for " + entry.name + " resolved"); }
 *                                  , function(err) { console.log("Error resolving path: " + err.name); });
 *
 *
 *  - READ A FILE
 *
 *      (Using file/NativeFileSystem)
 *          reader = new NativeFileSystem.FileReader();
 *          fileEntry.file(function (file) {
 *              reader.onload = function (event) {
 *                  var text = event.target.result;
 *              };
 *              
 *              reader.onerror = function (event) {
 *              };
 *              
 *              reader.readAsText(file, Encodings.UTF8);
 *          });
 *
 *      (Using file/FileUtils)
 *          FileUtils.readAsText(fileEntry).done(function (rawText, readTimestamp) {
 *              console.log(rawText);
 *          }).fail(function (err) {
 *              console.log("Error reading text: " + err.name);
 *          });
 *
 *
 *  - WRITE TO A FILE 
 *
 *      (Using file/NativeFileSystem)
 *          writer = fileEntry.createWriter(function (fileWriter) {
 *              fileWriter.onwriteend = function (e) {
 *              };
 *              
 *              fileWriter.onerror = function (err) {
 *              };
 *              
 *              fileWriter.write(text);
 *          });
 *
 *      (Using file/FileUtils)
 *          FileUtils.writeText(text, fileEntry).done(function () {
 *              console.log("Text successfully updated");
 *          }).fail(function (err) {
 *              console.log("Error writing text: " + err.name);
 *          ]);
 *
 *
 *  - PROMPT THE USER TO SELECT FILES OR FOLDERS WITH OPERATING SYSTEM'S FILE OPEN DIALOG
 *      NativeFileSystem.showOpenDialog(true, true, "Choose a file...", null, function(files) {}, function(err) {});
 */

define(function (require, exports, module) {
    "use strict";

    var Async           = require("utils/Async"),
        NativeFileError = require("file/NativeFileError");
    
    var NativeFileSystem = {
        
        /** 
         * Amount of time we wait for async calls to return (in milliseconds)
         * Not all async calls are wrapped with something that times out and 
         * calls the error callback. Timeouts are not specified in the W3C spec.
         * @const
         * @type {number}
         */
        ASYNC_TIMEOUT: 2000,
        ASYNC_NETWORK_TIMEOUT: 20000,   // 20 seconds for reading files from network drive
        
        /**
         * Shows a modal dialog for selecting and opening files
         *
         * @param {boolean} allowMultipleSelection Allows selecting more than one file at a time
         * @param {boolean} chooseDirectories Allows directories to be opened
         * @param {string} title The title of the dialog
         * @param {string} initialPath The folder opened inside the window initially. If initialPath
         *                          is not set, or it doesn't exist, the window would show the last
         *                          browsed folder depending on the OS preferences
         * @param {Array.<string>} fileTypes List of extensions that are allowed to be opened. A null value
         *                          allows any extension to be selected.
         * @param {function(Array.<string>)} successCallback Callback function for successful operations.
                                    Receives an array with the selected paths as first parameter.
         * @param {function(DOMError)=} errorCallback Callback function for error operations. 
         */
        showOpenDialog: function (allowMultipleSelection,
                                  chooseDirectories,
                                  title,
                                  initialPath,
                                  fileTypes,
                                  successCallback,
                                  errorCallback) {
            if (!successCallback) {
                return;
            }

            var files = brackets.fs.showOpenDialog(
                allowMultipleSelection,
                chooseDirectories,
                title,
                initialPath,
                fileTypes,
                function (err, data) {
                    if (!err) {
                        successCallback(data);
                    } else if (errorCallback) {
                        errorCallback(new NativeFileError(NativeFileSystem._fsErrorToDOMErrorName(err)));
                    }
                }
            );
        },

        /**
         * Implementation of w3 requestFileSystem entry point
         * @param {string} path Path to a directory. This directory will serve as the root of the 
         *                          FileSystem instance.
         * @param {function(DirectoryEntry)} successCallback Callback function for successful operations.
         *                          Receives a DirectoryEntry pointing to the path
         * @param {function(DOMError)=} errorCallback Callback function for errors, including permission errors.
         */
        requestNativeFileSystem: function (path, successCallback, errorCallback) {
            brackets.fs.stat(path, function (err, data) {
                if (!err) {
                    successCallback(new NativeFileSystem.FileSystem(path));
                } else if (errorCallback) {
                    errorCallback(new NativeFileError(NativeFileSystem._fsErrorToDOMErrorName(err)));
                }
            });
        },
        
        /**
         * NativeFileSystem implementation of LocalFileSystem.resolveLocalFileSystemURL()
         *
         * @param {string} path A URL referring to a local file in a filesystem accessable via this API.
         * @param {function(Entry)} successCallback Callback function for successful operations.
         * @param {function(DOMError)=} errorCallback Callback function for error operations.
         */
        resolveNativeFileSystemPath: function (path, successCallback, errorCallback) {
            brackets.fs.stat(path, function (err, stats) {
                if (!err) {
                    var entry;
                    
                    if (stats.isDirectory()) {
                        entry = new NativeFileSystem.DirectoryEntry(path);
                    } else {
                        entry = new NativeFileSystem.FileEntry(path);
                    }
                    
                    successCallback(entry);
                } else if (errorCallback) {
                    errorCallback(new NativeFileError(NativeFileSystem._fsErrorToDOMErrorName(err)));
                }
            });
        },

        /**
         * Converts a brackets.fs.ERR_* error code to a NativeFileError.* error name
         * @param {number} fsErr A brackets.fs error code
         * @return {string} An error name out of the possible NativeFileError.* names
         */
        _fsErrorToDOMErrorName: function (fsErr) {
            var error;

            switch (fsErr) {
                // We map ERR_UNKNOWN and ERR_INVALID_PARAMS to SECURITY_ERR,
                // since there aren't specific mappings for these.
            case brackets.fs.ERR_UNKNOWN:
            case brackets.fs.ERR_INVALID_PARAMS:
                error = NativeFileError.SECURITY_ERR;
                break;
            case brackets.fs.ERR_NOT_FOUND:
                error = NativeFileError.NOT_FOUND_ERR;
                break;
            case brackets.fs.ERR_CANT_READ:
                error = NativeFileError.NOT_READABLE_ERR;
                break;
            case brackets.fs.ERR_UNSUPPORTED_ENCODING:
                error = NativeFileError.NOT_READABLE_ERR;
                break;
            case brackets.fs.ERR_CANT_WRITE:
                error = NativeFileError.NO_MODIFICATION_ALLOWED_ERR;
                break;
            case brackets.fs.ERR_OUT_OF_SPACE:
                error = NativeFileError.QUOTA_EXCEEDED_ERR;
                break;
            case brackets.fs.PATH_EXISTS_ERR:
                error = NativeFileError.PATH_EXISTS_ERR;
                break;
            default:
                // The HTML file spec says SECURITY_ERR is a catch-all to be used in situations
                // not covered by other error codes. 
                error = NativeFileError.SECURITY_ERR;
            }
            return error;
        }
    };
    
    /**
     * Static class that contains constants for file
     * encoding types.
     */
    NativeFileSystem.Encodings = {};
    NativeFileSystem.Encodings.UTF8 = "UTF-8";
    NativeFileSystem.Encodings.UTF16 = "UTF-16";
    
    /**
     * Internal static class that contains constants for file
     * encoding types to be used by internal file system
     * implementation.
    */
    NativeFileSystem._FSEncodings = {};
    NativeFileSystem._FSEncodings.UTF8 = "utf8";
    NativeFileSystem._FSEncodings.UTF16 = "utf16";
    
    /**
     * Converts an IANA encoding name to internal encoding name.
     * http://www.iana.org/assignments/character-sets
     *
     * @param {string} encoding The IANA encoding string.
     */
    NativeFileSystem.Encodings._IANAToFS = function (encoding) {
        //IANA names are case-insensitive
        encoding = encoding.toUpperCase();

        switch (encoding) {
        case (NativeFileSystem.Encodings.UTF8):
            return NativeFileSystem._FSEncodings.UTF8;
        case (NativeFileSystem.Encodings.UTF16):
            return NativeFileSystem._FSEncodings.UTF16;
        default:
            return undefined;
        }
    };
    
    var Encodings = NativeFileSystem.Encodings;
    var _FSEncodings = NativeFileSystem._FSEncodings;
    
    /**
     * Implementation of w3 Entry interface:
     *  http://www.w3.org/TR/2011/WD-file-system-api-20110419/#the-entry-interface
     *
     * Base class for representing entries in a file system (FileEntry or DirectoryEntry)
     *
     * @constructor
     * @param {string} fullPath The full absolute path from the root to the entry
     * @param {boolean} isDirectory Indicates that the entry is a directory
     * @param {FileSystem} fs File system that contains this entry
     */
    NativeFileSystem.Entry = function (fullPath, isDirectory, fs) {
        this.isDirectory = isDirectory;
        this.isFile = !isDirectory;
        
        if (fullPath) {
            // add trailing "/" to directory paths
            if (isDirectory && (fullPath.charAt(fullPath.length - 1) !== "/")) {
                fullPath = fullPath.concat("/");
            }
        }
        
        this.fullPath = fullPath;

        this.name = null; // default if extraction fails
        if (fullPath) {
            var pathParts = fullPath.split("/");
            
            // Extract name from the end of the fullPath (account for trailing slash(es))
            while (!this.name && pathParts.length) {
                this.name = pathParts.pop();
            }
        }

        this.filesystem = fs;
    };
    
    /**
     * Moves this Entry to a different location on the file system.
     * @param {!DirectoryEntry} parent The directory to move the entry to
     * @param {string=} newName The new name of the entry. If not specified, defaults to the current name
     * @param {function(Array.<Entry>)=} successCallback Callback function for successful operations
     * @param {function(DOMError)=} errorCallback Callback function for error operations
     */
    NativeFileSystem.Entry.prototype.moveTo = function (parent, newName, successCallback, errorCallback) {
        // TODO (issue #241)
        // http://www.w3.org/TR/2011/WD-file-system-api-20110419/#widl-Entry-moveTo
    };
    
    /**
     * Copies this Entry to a different location on the file system.
     * @param {!DirectoryEntry} parent The directory to copy the entry to
     * @param {string=} newName The new name of the entry. If not specified, defaults to the current name
     * @param {function(Array.<Entry>)=} successCallback Callback function for successful operations
     * @param {function(DOMError)=} errorCallback Callback function for error operations
     */
    NativeFileSystem.Entry.prototype.copyTo = function (parent, newName, successCallback, errorCallback) {
        // TODO (issue #241)
        // http://www.w3.org/TR/2011/WD-file-system-api-20110419/#widl-Entry-copyTo
    };
    
    /**
     * Generates a URL that can be used to identify this Entry
     * @param {string=} mimeType The mime type to be used to interpret the file for a FileEntry
     * @returns {string} A usable URL to identify this Entry in the current filesystem
     */
    NativeFileSystem.Entry.prototype.toURL = function (mimeType) {
        // TODO (issue #241)
        // http://www.w3.org/TR/2011/WD-file-system-api-20110419/#widl-Entry-toURL
        
        // Check updated definition at 
        // http://www.w3.org/TR/2012/WD-file-system-api-20120417/#widl-Entry-toURL-DOMString
    };
    
    /**
     * Deletes a file or directory
     * @param {function()} successCallback Callback function for successful operations
     * @param {function(DOMError)=} errorCallback Callback function for error operations
     */
    NativeFileSystem.Entry.prototype.remove = function (successCallback, errorCallback) {
        // TODO (issue #241)
        // http://www.w3.org/TR/2011/WD-file-system-api-20110419/#widl-Entry-remove
    };
    
    /**
     * Look up the parent DirectoryEntry that contains this Entry
     * @param {function(Array.<Entry>)} successCallback Callback function for successful operations
     * @param {function(DOMError)=} errorCallback Callback function for error operations
     */
    NativeFileSystem.Entry.prototype.getParent = function (successCallback, errorCallback) {
        // TODO (issue #241)
        // http://www.w3.org/TR/2011/WD-file-system-api-20110419/#widl-Entry-remove
    };
    
    /**
     * Look up metadata about this Entry
     * @param {function(Metadata)} successCallback Callback function for successful operations
     * @param {function(DOMError)=} errorCallback Callback function for error operations
     */
    NativeFileSystem.Entry.prototype.getMetadata = function (successCallBack, errorCallback) {
        brackets.fs.stat(this.fullPath, function (err, stat) {
            if (err === brackets.fs.NO_ERROR) {
                var metadata = new NativeFileSystem.Metadata(stat.mtime);
                successCallBack(metadata);
            } else {
                errorCallback(new NativeFileError(NativeFileSystem._fsErrorToDOMErrorName(err)));
            }
        });
    };


    /**
     * Implementation of w3 Metadata interface:
     *  http://www.w3.org/TR/2011/WD-file-system-api-20110419/#the-metadata-interface
     *
     * Supplies information about the state of a file or directory
     * @constructor
     * @param {Date} modificationTime Time at which the file or directory was last modified
     */
    NativeFileSystem.Metadata = function (modificationTime) {
        // modificationTime is read only
        this.modificationTime = modificationTime;
    };

    /**
     * Implementation of w3 FileEntry interface:
     *  http://www.w3.org/TR/2011/WD-file-system-api-20110419/#the-fileentry-interface
     *
     * A FileEntry represents a file on a file system.
     *
     * @constructor
     * @param {string} name Full path of the file in the file system
     * @param {FileSystem} fs File system that contains this entry
     * @extends {Entry}
     */
    NativeFileSystem.FileEntry = function (name, fs) {
        NativeFileSystem.Entry.call(this, name, false, fs);
    };
    NativeFileSystem.FileEntry.prototype = Object.create(NativeFileSystem.Entry.prototype);
    NativeFileSystem.FileEntry.prototype.constructor = NativeFileSystem.FileEntry;
    NativeFileSystem.FileEntry.prototype.parentClass = NativeFileSystem.Entry.prototype;

    NativeFileSystem.FileEntry.prototype.toString = function () {
        return "[FileEntry " + this.fullPath + "]";
    };
    
    /**
     * Creates a new FileWriter associated with the file that this FileEntry represents.
     * @param {function(FileWriter)} successCallback Callback function for successful operations
     * @param {function(DOMError)=} errorCallback Callback function for error operations
     */
    NativeFileSystem.FileEntry.prototype.createWriter = function (successCallback, errorCallback) {
        var fileEntry = this;

        /**
         * Implementation of w3 FileWriter interface:
         *  http://www.w3.org/TR/2011/WD-file-writer-api-20110419/#the-filewriter-interface
         * 
         * A FileWriter expands on the FileSaver interface to allow for multiple write actions,
         * rather than just saving a single Blob.
         * 
         * @constructor
         * @param {Blob} data The Blob of data to be saved to a file
         * @extends {FileSaver}
         */
        var FileWriter = function (data) {
            NativeFileSystem.FileSaver.call(this, data);

            // FileWriter private memeber vars
            this._length = 0;
            this._position = 0;
        };

        /**
         * The length of the file
         */
        FileWriter.prototype.length = function () {
            return this._length;
        };

        /**
         * The byte offset at which the next write to the file will occur.
         */
        FileWriter.prototype.position = function () {
            return this._position;
        };

        /**
         * Write the supplied data to the file at position
         * @param {string} data The data to write
         */
        FileWriter.prototype.write = function (data) {
            // TODO (issue #241): handle Blob data instead of string
            // http://www.w3.org/TR/2011/WD-file-writer-api-20110419/#widl-FileWriter-write
            
            if (data === null || data === undefined) {
                console.error("FileWriter.write() called with null or undefined data.");
            }

            if (this.readyState === NativeFileSystem.FileSaver.WRITING) {
                throw new NativeFileSystem.FileException(NativeFileSystem.FileException.INVALID_STATE_ERR);
            }

            this._readyState = NativeFileSystem.FileSaver.WRITING;

            if (this.onwritestart) {
                // TODO (issue #241): progressevent
                this.onwritestart();
            }

            var self = this;

            brackets.fs.writeFile(fileEntry.fullPath, data, _FSEncodings.UTF8, function (err) {

                if ((err !== brackets.fs.NO_ERROR) && self.onerror) {
                    var fileError = new NativeFileError(NativeFileSystem._fsErrorToDOMErrorName(err));

                    // TODO (issue #241): set readonly FileSaver.error attribute
                    // self._error = fileError;
                    self.onerror(fileError);

                    // TODO (issue #241): partial write, update length and position
                }
                // else {
                    // TODO (issue #241): After changing data argument to Blob, use
                    // Blob.size to update position and length upon successful
                    // completion of a write.

                    // self.position = ;
                    // self.length = ;
                // }

                // DONE is set regardless of error
                self._readyState = NativeFileSystem.FileSaver.DONE;
                
                if (self.onwrite) {
                    // TODO (issue #241): progressevent
                    self.onwrite();
                }

                if (self.onwriteend) {
                    // TODO (issue #241): progressevent
                    self.onwriteend();
                }
            });
        };

        /**
         * Seek sets the file position at which the next write will occur
         * @param {number} offset An absolute byte offset into the file. If offset is greater than
         *                      length, length is used instead. If offset is less than zero, length
         *                      is added to it, so that it is treated as an offset back from the end 
         *                      of the file. If it is still less than zero, zero is used
         */
        FileWriter.prototype.seek = function (offset) {
            // TODO (issue #241)
            // http://www.w3.org/TR/2011/WD-file-writer-api-20110419/#widl-FileWriter-seek
        };

        /**
         * Changes the length of the file to that specified
         * @param {number} size The size to which the length of the file is to be adjusted, 
         *                      measured in bytes
         */
        FileWriter.prototype.truncate = function (size) {
            // TODO (issue #241)
            // http://www.w3.org/TR/2011/WD-file-writer-api-20110419/#widl-FileWriter-truncate
        };

        var fileWriter = new FileWriter();

        // initialize file length
        var result = new $.Deferred();
        brackets.fs.readFile(fileEntry.fullPath, _FSEncodings.UTF8, function (err, contents) {
            // Ignore "file not found" errors. It's okay if the file doesn't exist yet.
            if (err !== brackets.fs.ERR_NOT_FOUND) {
                fileWriter._err = err;
            }
            
            if (contents) {
                fileWriter._length = contents.length;
            }
            
            result.resolve();
        });

        result.done(function () {
            if (fileWriter._err && (errorCallback !== undefined)) {
                errorCallback(new NativeFileError(NativeFileSystem._fsErrorToDOMErrorName(fileWriter._err)));
            } else if (successCallback !== undefined) {
                successCallback(fileWriter);
            }
        });
    };

    /**
     * Returns a File that represents the current state of the file that this FileEntry represents
     * @param {function(File)} successCallback Callback function for successful operations
     * @param {function(DOMError)=} errorCallback Callback function for error operations
     */
    NativeFileSystem.FileEntry.prototype.file = function (successCallback, errorCallback) {
        var newFile = new NativeFileSystem.File(this);
        successCallback(newFile);

        // TODO (issue #241): errorCallback
    };

    /**
     * This class extends the FileException interface described in to add
     * several new error codes. Any errors that need to be reported synchronously,
     * including all that occur during use of the synchronous filesystem methods,
     * are reported using the FileException exception.
     *
     * @param {?number=} code The code attribute, on getting, must return one of the
     * constants of the FileException exception, which must be the most appropriate
     * code from the table below.
     */
    NativeFileSystem.FileException = function (code) {
        this.code = code || 0;
    };

    // FileException constants
    Object.defineProperties(
        NativeFileSystem.FileException,
        {
            NOT_FOUND_ERR:                { value: 1, writable: false },
            SECURITY_ERR:                 { value: 2, writable: false },
            ABORT_ERR:                    { value: 3, writable: false },
            NOT_READABLE_ERR:             { value: 4, writable: false },
            ENCODING_ERR:                 { value: 5, writable: false },
            NO_MODIFICATION_ALLOWED_ERR:  { value: 6, writable: false },
            INVALID_STATE_ERR:            { value: 7, writable: false },
            SYNTAX_ERR:                   { value: 8, writable: false },
            QUOTA_EXCEEDED_ERR:           { value: 10, writable: false }
        }
    );

    /**
     * Implementation of w3 FileSaver interface
     *  http://www.w3.org/TR/2011/WD-file-writer-api-20110419/#the-filesaver-interface
     *
     * FileSaver provides methods to monitor the asynchronous writing of blobs
     * to disk using progress events and event handler attributes.
     *
     * @constructor
     * @param {Blob} data The Blob of data to be saved to a file
     */
    NativeFileSystem.FileSaver = function (data) {
        // FileSaver private member vars
        this._data = data;
        this._readyState = NativeFileSystem.FileSaver.INIT;
        this._error = null;
    };

    // FileSaver constants
    Object.defineProperties(
        NativeFileSystem.FileSaver,
        {
            INIT:     { value: 1, writable: false },
            WRITING:  { value: 2, writable: false },
            DONE:     { value: 3, writable: false }
        }
    );
    
    /**
     * The state the FileSaver object is at the moment (INIT, WRITING, DONE)
     */
    NativeFileSystem.FileSaver.prototype.readyState = function () {
        return this._readyState;
    };
    
    /**
     * Aborts a saving operation
     */
    NativeFileSystem.FileSaver.prototype.abort = function () {
        // TODO (issue #241): http://dev.w3.org/2009/dap/file-system/file-writer.html#widl-FileSaver-abort-void

        // If readyState is DONE or INIT, terminate this overall series of steps without doing anything else..
        if (this._readyState === NativeFileSystem.FileSaver.INIT || this._readyState === NativeFileSystem.FileSaver.DONE) {
            return;
        }

        // TODO (issue #241): Terminate any steps having to do with writing a file.

        // Set the error attribute to a FileError object with the code ABORT_ERR.
        this._error = new NativeFileError(NativeFileError.ABORT_ERR);

        // Set readyState to DONE.
        this._readyState = NativeFileSystem.FileSaver.DONE;

        /*
        TODO (issue #241): 
        Dispatch a progress event called abort
        Dispatch a progress event called writeend
        Stop dispatching any further progress events.
        Terminate this overall set of steps.
        */
    };

    /**
     * Implementation of w3 DirectoryEntry interface:
     *  http://www.w3.org/TR/2011/WD-file-system-api-20110419/#the-directoryentry-interface
     *
     * The DirectoryEntry class represents a directory on a file system.
     *
     * @constructor
     * @param {string} name Full path of the directory in the file system
     * @param {FileSystem} fs File system that contains this entry
     * @extends {Entry}
     */
    NativeFileSystem.DirectoryEntry = function (name, fs) {
        NativeFileSystem.Entry.call(this, name, true, fs);

        // TODO (issue #241): void removeRecursively (VoidCallback successCallback, optional ErrorCallback errorCallback);
    };
    NativeFileSystem.DirectoryEntry.prototype = Object.create(NativeFileSystem.Entry.prototype);
    NativeFileSystem.DirectoryEntry.prototype.constructor = NativeFileSystem.DirectoryEntry;
    NativeFileSystem.DirectoryEntry.prototype.parentClass = NativeFileSystem.Entry.prototype;
    
    NativeFileSystem.DirectoryEntry.prototype.toString = function () {
        return "[DirectoryEntry " + this.fullPath + "]";
    };
    
    /**
     * Creates or looks up a directory
     * @param {string} path Either an absolute path or a relative path from this DirectoryEntry
     *                      to the directory to be looked up or created
     * @param {{create:?boolean, exclusive:?boolean}=} options Object with the flags "create" 
     *                      and "exclusive" to modify the method behavior based on 
     *                      http://www.w3.org/TR/2011/WD-file-system-api-20110419/#widl-DirectoryEntry-getDirectory
     * @param {function(Entry)=} successCallback Callback function for successful operations
     * @param {function(DOMError)=} errorCallback Callback function for error operations
     */
    NativeFileSystem.DirectoryEntry.prototype.getDirectory = function (path, options, successCallback, errorCallback) {
        var directoryFullPath = path,
            filesystem = this.filesystem;
        
        function isRelativePath(path) {
            // If the path contains a colons it must be a full path on Windows (colons are
            // not valid path characters on mac or in URIs)
            if (path.indexOf(":") !== -1) {
                return false;
            }
            
            // For everyone else, absolute paths start with a "/"
            return path[0] !== "/";
        }

        // resolve relative paths relative to the DirectoryEntry
        if (isRelativePath(path)) {
            directoryFullPath = this.fullPath + path;
        }

        var createDirectoryEntry = function () {
            if (successCallback) {
                successCallback(new NativeFileSystem.DirectoryEntry(directoryFullPath, filesystem));
            }
        };

        var createDirectoryError = function (err) {
            if (errorCallback) {
                errorCallback(new NativeFileError(NativeFileSystem._fsErrorToDOMErrorName(err)));
            }
        };

        // Use stat() to check if file exists
        brackets.fs.stat(directoryFullPath, function (err, stats) {
            if ((err === brackets.fs.NO_ERROR)) {
                // NO_ERROR implies the path already exists

                // throw error if the file the path is not a directory
                if (!stats.isDirectory()) {
                    if (errorCallback) {
                        errorCallback(new NativeFileError(NativeFileError.TYPE_MISMATCH_ERR));
                    }

                    return;
                }

                // throw error if the file exists but create is exclusive
                if (options.create && options.exclusive) {
                    if (errorCallback) {
                        errorCallback(new NativeFileError(NativeFileError.PATH_EXISTS_ERR));
                    }

                    return;
                }

                // Create a file entry for the existing directory. If create == true,
                // a file entry is created without error.
                createDirectoryEntry();
            } else if (err === brackets.fs.ERR_NOT_FOUND) {
                // ERR_NOT_FOUND implies we write a new, empty file

                // create the file
                if (options.create) {
                    // TODO: Pass permissions. The current implementation of fs.makedir() always 
                    // creates the directory with the full permissions available to the current user. 
                    brackets.fs.makedir(directoryFullPath, 0, function (err) {
                        if (err) {
                            createDirectoryError(err);
                        } else {
                            createDirectoryEntry();
                        }
                    });
                    return;
                }

                // throw error if file not found and the create == false
                if (errorCallback) {
                    errorCallback(new NativeFileError(NativeFileError.NOT_FOUND_ERR));
                }
            } else {
                // all other brackets.fs.stat() errors
                createDirectoryError(err);
            }
        });
    };
    
    /**
     * Deletes a directory and all of its contents, if any
     * @param {function()} successCallback Callback function for successful operations
     * @param {function(DOMError)=} errorCallback Callback function for error operations
     */
    NativeFileSystem.DirectoryEntry.prototype.removeRecursively = function (successCallback, errorCallback) {
        // TODO (issue #241)
        // http://www.w3.org/TR/2011/WD-file-system-api-20110419/#widl-DirectoryEntry-removeRecursively
    };

    /**
     * Creates a new DirectoryReader to read Entries from this Directory
     * @returns {DirectoryReader} A DirectoryReader instance to read the Directory's entries
     */
    NativeFileSystem.DirectoryEntry.prototype.createReader = function () {
        var dirReader = new NativeFileSystem.DirectoryReader();
        dirReader._directory = this;

        return dirReader;
    };

    /**
     * Creates or looks up a file.
     *
     * @param {string} path Either an absolute path or a relative path from this
     *                      DirectoryEntry to the file to be looked up or created. It is an error
     *                      to attempt to create a file whose immediate parent does not yet
     *                      exist.
     * @param {{create:?boolean, exclusive:?boolean}=} options Object with the flags "create" 
     *                      and "exclusive" to modify the method behavior based on 
     *                      http://www.w3.org/TR/2011/WD-file-system-api-20110419/#widl-DirectoryEntry-getFile
     * @param {function(FileEntry)=} successCallback Callback function for successful operations
     * @param {function(DOMError)=} errorCallback Callback function for error operations
     */
    NativeFileSystem.DirectoryEntry.prototype.getFile = function (path, options, successCallback, errorCallback) {
        var fileFullPath = path,
            filesystem = this.filesystem;
        
        function isRelativePath(path) {
            // If the path contains a colons it must be a full path on Windows (colons are
            // not valid path characters on mac or in URIs)
            if (path.indexOf(":") !== -1) {
                return false;
            }
            
            // For everyone else, absolute paths start with a "/"
            return path[0] !== "/";
        }

        // resolve relative paths relative to the DirectoryEntry
        if (isRelativePath(path)) {
            fileFullPath = this.fullPath + path;
        }

        var createFileEntry = function () {
            if (successCallback) {
                successCallback(new NativeFileSystem.FileEntry(fileFullPath, filesystem));
            }
        };

        var createFileError = function (err) {
            if (errorCallback) {
                errorCallback(new NativeFileError(NativeFileSystem._fsErrorToDOMErrorName(err)));
            }
        };

        // Use stat() to check if file exists
        brackets.fs.stat(fileFullPath, function (err, stats) {
            if ((err === brackets.fs.NO_ERROR)) {
                // NO_ERROR implies the path already exists

                // throw error if the file the path is a directory
                if (stats.isDirectory()) {
                    if (errorCallback) {
                        errorCallback(new NativeFileError(NativeFileError.TYPE_MISMATCH_ERR));
                    }

                    return;
                }

                // throw error if the file exists but create is exclusive
                if (options.create && options.exclusive) {
                    if (errorCallback) {
                        errorCallback(new NativeFileError(NativeFileError.PATH_EXISTS_ERR));
                    }

                    return;
                }

                // Create a file entry for the existing file. If create == true,
                // a file entry is created without error.
                createFileEntry();
            } else if (err === brackets.fs.ERR_NOT_FOUND) {
                // ERR_NOT_FOUND implies we write a new, empty file

                // create the file
                if (options.create) {
                    brackets.fs.writeFile(fileFullPath, "", _FSEncodings.UTF8, function (err) {
                        if (err) {
                            createFileError(err);
                        } else {
                            createFileEntry();
                        }
                    });

                    return;
                }

                // throw error if file not found and the create == false
                if (errorCallback) {
                    errorCallback(new NativeFileError(NativeFileError.NOT_FOUND_ERR));
                }
            } else {
                // all other brackets.fs.stat() errors
                createFileError(err);
            }
        });
    };

    /**
     * Implementation of w3 DirectoryReader interface:
     *  http://www.w3.org/TR/2011/WD-file-system-api-20110419/#the-directoryreader-interface
     *
     * A DirectoryReader lets a user list files and directories in a directory
     *
     * @constructor
     */
    NativeFileSystem.DirectoryReader = function () {

    };

    /**
     * Read the next block of entries from this directory
     * @param {function(Array.<Entry>)} successCallback Callback function for successful operations
<<<<<<< HEAD
     * @param {function(DOMError)=} errorCallback Callback function for error operations
=======
     * @param {function(DOMError, ?Array.<Entry>)=} errorCallback Callback function for error operations,
     *      which may include an array of entries that could be read without error
>>>>>>> 6f2dabd3
     */
    NativeFileSystem.DirectoryReader.prototype.readEntries = function (successCallback, errorCallback) {
        if (!this._directory.fullPath) {
            errorCallback(new NativeFileError(NativeFileError.PATH_EXISTS_ERR));
            return;
        }
        
        var rootPath = this._directory.fullPath,
            filesystem = this.filesystem,
            timeout = NativeFileSystem.ASYNC_TIMEOUT,
            networkDetectionResult = new $.Deferred();
        
        if (brackets.fs.isNetworkDrive) {
            brackets.fs.isNetworkDrive(rootPath, function (err, remote) {
                if (!err && remote) {
                    timeout = NativeFileSystem.ASYNC_NETWORK_TIMEOUT;
                }
                networkDetectionResult.resolve();
            });
        } else {
            networkDetectionResult.resolve();
        }
        
        networkDetectionResult.done(function () {
            brackets.fs.readdir(rootPath, function (err, filelist) {
                if (!err) {
                    var entries = [];
                    var lastError = null;
    
                    // call success immediately if this directory has no files
                    if (filelist.length === 0) {
                        successCallback(entries);
                        return;
                    }
    
                    // stat() to determine type of each entry, then populare entries array with objects
                    var masterPromise = Async.doInParallel(filelist, function (filename, index) {
                        
                        var deferred = new $.Deferred();
                        var itemFullPath = rootPath + filelist[index];
                        
                        brackets.fs.stat(itemFullPath, function (statErr, statData) {
                            if (!statErr) {
                                if (statData.isDirectory()) {
                                    entries[index] = new NativeFileSystem.DirectoryEntry(itemFullPath, filesystem);
                                } else if (statData.isFile()) {
                                    entries[index] = new NativeFileSystem.FileEntry(itemFullPath, filesystem);
                                } else {
                                    entries[index] = null;  // neither a file nor a dir, so don't include it
                                }
                                deferred.resolve();
                            } else {
<<<<<<< HEAD
=======
                                entries[index] = null;  // failed to stat this file, so don't include it
>>>>>>> 6f2dabd3
                                lastError = new NativeFileError(NativeFileSystem._fsErrorToDOMErrorName(statErr));
                                deferred.reject(lastError);
                            }
                        });
                        
                        return deferred.promise();
<<<<<<< HEAD
                    }, true);
=======
                    }, false);
>>>>>>> 6f2dabd3
    
                    // We want the error callback to get called after some timeout (in case some deferreds don't return).
                    // So, we need to wrap masterPromise in another deferred that has this timeout functionality    
                    var timeoutWrapper = Async.withTimeout(masterPromise, timeout);
<<<<<<< HEAD
    
                    // Add the callbacks to this top-level Promise, which wraps all the individual deferred objects
                    timeoutWrapper.done(function () { // success
                        // The entries array may have null values if stat returned things that were
                        // neither a file nor a dir. So, we need to clean those out.
                        var cleanedEntries = [], i;
                        for (i = 0; i < entries.length; i++) {
                            if (entries[i]) {
                                cleanedEntries.push(entries[i]);
=======
                    
                    // The entries array may have null values if stat returned things that were
                    // neither a file nor a dir. So, we need to clean those out.
                    var cleanedEntries = [];
    
                    // Add the callbacks to this top-level Promise, which wraps all the individual deferred objects
                    timeoutWrapper.always(function () { // always clean the successful entries 
                        entries.forEach(function (entry) {
                            if (entry) {
                                cleanedEntries.push(entry);
>>>>>>> 6f2dabd3
                            }
                        });
                    }).done(function () { // success
                        successCallback(cleanedEntries);
                    }).fail(function (err) { // error
                        if (err === Async.ERROR_TIMEOUT) {
                            // SECURITY_ERR is the HTML5 File catch-all error, and there isn't anything
                            // more fitting for a timeout.
                            err = new NativeFileError(NativeFileError.SECURITY_ERR);
                        } else {
                            err = lastError;
                        }
                        
                        if (errorCallback) {
                            errorCallback(err, cleanedEntries);
                        }
                    });
    
                } else { // There was an error reading the initial directory.
                    errorCallback(new NativeFileError(NativeFileSystem._fsErrorToDOMErrorName(err)));
                }
            });
        });
    };

    /**
     * Implementation of w3 FileReader interface:
     *  http://www.w3.org/TR/2011/WD-FileAPI-20111020/#FileReader-interface
     *
     * A FileReader provides methods to read File objects or Blob objects into memory, and to
     * access the data from those Files or Blobs using progress events and event handler attributes
     *
     * @constructor
     */
    NativeFileSystem.FileReader = function () {
        // TODO (issue #241): this classes should extend EventTarget

        // states
        this.EMPTY = 0;
        this.LOADING = 1;
        this.DONE = 2;

        // readyState is read only
        this.readyState = this.EMPTY;

        // File or Blob data
        // TODO (issue #241): readonly attribute any result;
        // TODO (issue #241): readonly attribute DOMError error;

        // event handler attributes
        this.onloadstart = null;
        this.onprogress = null;
        this.onload = null;
        this.onabort = null;
        this.onerror = null;
        this.onloadend = null;
    };
    // TODO (issue #241): extend EventTarget (draft status, not implememnted in webkit)
    // NativeFileSystem.FileReader.prototype = Object.create(NativeFileSystem.EventTarget.prototype);
    
    /**
     * Reads a Blob as an array buffer
     * @param {Blob} blob The data to read
     */
    NativeFileSystem.FileReader.prototype.readAsArrayBuffer = function (blob) {
        // TODO (issue #241): implement
        // http://www.w3.org/TR/2011/WD-FileAPI-20111020/#dfn-readAsArrayBuffer
    };
    
    /**
     * Reads a Blob as a binary string
     * @param {Blob} blob The data to read
     */
    NativeFileSystem.FileReader.prototype.readAsBinaryString = function (blob) {
        // TODO (issue #241): implement
        // http://www.w3.org/TR/2011/WD-FileAPI-20111020/#dfn-readAsBinaryStringAsync
    };
    
    /**
     * Reads a Blob as a data url
     * @param {Blob} blob The data to read
     */
    NativeFileSystem.FileReader.prototype.readAsDataURL = function (blob) {
        // TODO (issue #241): implement
        // http://www.w3.org/TR/2011/WD-FileAPI-20111020/#dfn-readAsDataURL
    };
    
    /**
     * Aborts a File reading operation
     */
    NativeFileSystem.FileReader.prototype.abort = function () {
        // TODO (issue #241): implement
        // http://www.w3.org/TR/2011/WD-FileAPI-20111020/#dfn-abort
    };
    
    /**
     * Reads a Blob as text
     * @param {Blob} blob The data to read
     * @param {string=} encoding (IANA Encoding Name)
     */
    NativeFileSystem.FileReader.prototype.readAsText = function (blob, encoding) {
        var self = this;

        if (!encoding) {
            encoding = Encodings.UTF8;
        }
        
        var internalEncoding  = Encodings._IANAToFS(encoding);

        if (this.readyState === this.LOADING) {
            throw new InvalidateStateError();
        }

        this.readyState = this.LOADING;

        if (this.onloadstart) {
            this.onloadstart(); // TODO (issue #241): progressevent
        }

        brackets.fs.readFile(blob._fullPath, internalEncoding, function (err, data) {

            // TODO (issue #241): the event objects passed to these event handlers is fake and incomplete right now
            var fakeEvent = {
                loaded: 0,
                total: 0
            };

            // The target for this event is the FileReader and the data/err result is stored in the FileReader
            fakeEvent.target = self;
            self.result = data;
            self.error = new NativeFileError(NativeFileSystem._fsErrorToDOMErrorName(err));

            if (err) {
                self.readyState = self.DONE;
                if (self.onerror) {
                    self.onerror(fakeEvent);
                }
            } else {
                self.readyState = self.DONE;

                // TODO (issue #241): this should be the file/blob size, but we don't have code to get that yet, so for know assume a file size of 1
                // and since we read the file in one go, assume 100% after the first read
                fakeEvent.loaded = 1;
                fakeEvent.total = 1;

                if (self.onprogress) {
                    self.onprogress(fakeEvent);
                }

                // TODO (issue #241): onabort not currently supported since our native implementation doesn't support it
                // if (self.onabort)
                //    self.onabort(fakeEvent);

                if (self.onload) {
                    self.onload(fakeEvent);
                }

                if (self.onloadend) {
                    self.onloadend();
                }
            }

        });
    };

    /**
     * Implementation of w3 Blob interface:
     *  http://www.w3.org/TR/2011/WD-FileAPI-20111020/#blob
     *
     * A Blob represents immutable raw data. 
     *
     * @constructor
     * @param {string} fullPath Absolute path of the Blob
     */
    NativeFileSystem.Blob = function (fullPath) {
        this._fullPath = fullPath;
        
        // TODO (issue #241): implement, readonly
        this.size = 0;
        
        // TODO (issue #241): implement, readonly
        this.type = null;
    };
    
    /**
     * Returns a new Blob object with bytes ranging from the optional start parameter 
     * up to but not including the optional end parameter
     * @param {number=} start Start point of a slice treated as a byte-order position
     * @param {number=} end End point of a slice. If end is undefined, size will be used. If 
     *                      end is negative, max(size+end, 0) will be used. In any other case,
     *                      the slice will finish at min(end, size)
     * @param {string=} contentType HTTP/1.1 Content-Type header on the Blob
     * @returns {Blob} 
     */
    NativeFileSystem.Blob.prototype.slice = function (start, end, contentType) {
        // TODO (issue #241): implement
        // http://www.w3.org/TR/2011/WD-FileAPI-20111020/#dfn-slice
    };
    
    /**
     * Implementation of w3 File interface:
     *  http://www.w3.org/TR/2011/WD-FileAPI-20111020/#file
     *
     * @constructor
     * @param {Entry} entry The Entry pointing to the File
     * @extends {Blob}
     */
    NativeFileSystem.File = function (entry) {
        NativeFileSystem.Blob.call(this, entry.fullPath);
        
        // TODO (issue #241): implement, readonly
        this.name = "";
        
        // TODO (issue #241): implement, readonly
        this.lastModifiedDate = null;
    };
    
    /**
     * Implementation of w3 FileSystem interface
     *  http://www.w3.org/TR/file-system-api/#the-filesystem-interface
     *
     * FileSystem represents a file system
     */
    NativeFileSystem.FileSystem = function (path) {

        /**
         * This is the name of the file system and must be unique across the list
         * of exposed file systems.
         * @const
         * @type {string}
         */
        Object.defineProperty(this, "name", {
            value: path,
            writable: false
        });
        
        /**
         * The root directory of the file system.
         * @const
         * @type {DirectoryEntry}
         */
        Object.defineProperty(this, "root", {
            value: new NativeFileSystem.DirectoryEntry(path, this),
            writable: false
        });
    };

    // Define public API
    exports.NativeFileSystem    = NativeFileSystem;
});<|MERGE_RESOLUTION|>--- conflicted
+++ resolved
@@ -943,12 +943,8 @@
     /**
      * Read the next block of entries from this directory
      * @param {function(Array.<Entry>)} successCallback Callback function for successful operations
-<<<<<<< HEAD
-     * @param {function(DOMError)=} errorCallback Callback function for error operations
-=======
      * @param {function(DOMError, ?Array.<Entry>)=} errorCallback Callback function for error operations,
      *      which may include an array of entries that could be read without error
->>>>>>> 6f2dabd3
      */
     NativeFileSystem.DirectoryReader.prototype.readEntries = function (successCallback, errorCallback) {
         if (!this._directory.fullPath) {
@@ -1001,36 +997,18 @@
                                 }
                                 deferred.resolve();
                             } else {
-<<<<<<< HEAD
-=======
                                 entries[index] = null;  // failed to stat this file, so don't include it
->>>>>>> 6f2dabd3
                                 lastError = new NativeFileError(NativeFileSystem._fsErrorToDOMErrorName(statErr));
                                 deferred.reject(lastError);
                             }
                         });
                         
                         return deferred.promise();
-<<<<<<< HEAD
-                    }, true);
-=======
                     }, false);
->>>>>>> 6f2dabd3
     
                     // We want the error callback to get called after some timeout (in case some deferreds don't return).
                     // So, we need to wrap masterPromise in another deferred that has this timeout functionality    
                     var timeoutWrapper = Async.withTimeout(masterPromise, timeout);
-<<<<<<< HEAD
-    
-                    // Add the callbacks to this top-level Promise, which wraps all the individual deferred objects
-                    timeoutWrapper.done(function () { // success
-                        // The entries array may have null values if stat returned things that were
-                        // neither a file nor a dir. So, we need to clean those out.
-                        var cleanedEntries = [], i;
-                        for (i = 0; i < entries.length; i++) {
-                            if (entries[i]) {
-                                cleanedEntries.push(entries[i]);
-=======
                     
                     // The entries array may have null values if stat returned things that were
                     // neither a file nor a dir. So, we need to clean those out.
@@ -1041,7 +1019,6 @@
                         entries.forEach(function (entry) {
                             if (entry) {
                                 cleanedEntries.push(entry);
->>>>>>> 6f2dabd3
                             }
                         });
                     }).done(function () { // success
