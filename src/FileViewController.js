/*
 * Copyright 2011 Adobe Systems Incorporated. All Rights Reserved.
 */

/**
 * Responsible for coordinating file seletion between views by permitting only one view
 * to show the current file selection at a time. Currently, only WorkingSetView and 
 * ProjectManager can show file selection and in general the WorkingSetView takes higher
 * priority until the user selects a file in the ProjectManager.
 *
 * - if user selects a file in WorkingSetView > select in WorkingSetView
 * - if user adds a file to the WorkingSetView > select in WorkingSetView
 * - if user selects a file in ProjectManager > select in ProjectManager
 * - if user opens a file from places other than the WorkingSetView or ProjectManager > 
 *       select file in WorkignSetView if it is open, otherwise select in ProjectManager
 */

 define(function(require, exports, module) {

    // Load dependent modules
    var DocumentManager     = require("DocumentManager")
    ,   CommandManager      = require("CommandManager")
    ,   Commands            = require("Commands")
    ;

    /* Change the doc selection to the workign set when ever a new file
     * is added to the working set
     */
    $(DocumentManager).on("workingSetAdd", function(event, addedDoc) {
        _fileSelectionFocus = "WorkingSetView";
        $(exports).triggerHandler("documentSelectionFocusChange"); 
    });


    $(DocumentManager).on("currentDocumentChange",
    function(event) {

        // if the cause of the doc chagne didn't come through 
        // openAndSelectDocument, so pick the best fileSelectionFocus
        if(!_curDocChangedDueToMe){
            var curDoc = DocumentManager.getCurrentDocument();
<<<<<<< HEAD
            if(curDoc){
                if(DocumentManager.findInWorkingSet(curDoc.file.fullPath) != -1)
                    _fileSelectionFocus = "WorkingSetView";
                else
                    _fileSelectionFocus = "ProjectManager";
            }
=======
            if(curDoc !== null && DocumentManager.findInWorkingSet(curDoc.file.fullPath) != -1)
                _fileSelectionFocus = "WorkingSetView";
            else
                _fileSelectionFocus = "ProjectManager";
>>>>>>> e76bfa3b
        }
        
        // reset since we have handled the doc change
        _curDocChangedDueToMe = false;

        $(exports).triggerHandler("documentSelectionFocusChange"); 
    });

    /** Opens the specified document if it's not already open, adds it to the working set,
     * and selects it in the WorkingSetView
     * @param {!fullPath}
     */
    function addToWorkingSetAndSelect(fullPath) {
        CommandManager.execute(Commands.FILE_ADD_TO_WORKING_SET, {fullPath: fullPath});

        // This properly handles sending the right nofications in cases where the document
        // is already the curruent one. In that case we will want to notify with
        // documentSelectionFocusChange so the views change their selection
        openAndSelectDocument(fullPath, "WorkingSetView");
    }

    var _curDocChangedDueToMe = false;

    /** Opens a document if not open and selects the file in the UI corresponding to
     * fileSelectionFocus
     * @param {!fullPath}
     * @param {string} - must be either "WorkingSetView" or "ProjectManager"
     * @returns {!Deferred}
     */
    function openAndSelectDocument(fullPath, fileSelectionFocus) {
        var result;
        // Opening files are asynchronous and we want to know when this function caused a file
        // to open in order to properly set the fileSelectionFocus, so _curDocChangedDueToMe is
        // set to true here. The handler for currentDocumentChange well check this and reset it.
        _curDocChangedDueToMe = true;

        _fileSelectionFocus = fileSelectionFocus;

        // If fullPath corresonds to the current doc being viewed then opening the file won't
        // trigger a currentDocumentChanged event, so we need to trigger a documentSelectionFocusChange 
        // in this case to signify the selection focus has changed even though the current document has not.
        if(DocumentManager.getCurrentDocument() == DocumentManager.getDocumentForPath(fullPath)) {
            $(exports).triggerHandler("documentSelectionFocusChange");  
            DocumentManager.showInEditor(doc);
            result = (new $.Deferred()).resolve();
        }  
        else {
            result = CommandManager.execute(Commands.FILE_OPEN, {fullPath: fullPath});
                
        }
        
        // clear after notification is done
        result.always(_curDocChangedDueToMe = false);
        
        return result;
    }


    /**
     * @private
     * @see FileViewController.getFileSelectionFocus()
     */
    var _fileSelectionFocus = "ProjectManager";
    
    /**
     * returns either "WorkingSetView" or "ProjectManager"
     * @return {!String}
     */
    function getFileSelectionFocus() {
        return _fileSelectionFocus;
    }



        // Define public API
    exports.getFileSelectionFocus = getFileSelectionFocus;
    exports.openAndSelectDocument = openAndSelectDocument;
    exports.addToWorkingSetAndSelect = addToWorkingSetAndSelect;


});<|MERGE_RESOLUTION|>--- conflicted
+++ resolved
@@ -39,19 +39,10 @@
         // openAndSelectDocument, so pick the best fileSelectionFocus
         if(!_curDocChangedDueToMe){
             var curDoc = DocumentManager.getCurrentDocument();
-<<<<<<< HEAD
-            if(curDoc){
-                if(DocumentManager.findInWorkingSet(curDoc.file.fullPath) != -1)
-                    _fileSelectionFocus = "WorkingSetView";
-                else
-                    _fileSelectionFocus = "ProjectManager";
-            }
-=======
             if(curDoc !== null && DocumentManager.findInWorkingSet(curDoc.file.fullPath) != -1)
                 _fileSelectionFocus = "WorkingSetView";
             else
                 _fileSelectionFocus = "ProjectManager";
->>>>>>> e76bfa3b
         }
         
         // reset since we have handled the doc change
