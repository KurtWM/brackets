--- conflicted
+++ resolved
@@ -28,15 +28,6 @@
 (function () {
     "use strict";
     
-<<<<<<< HEAD
-    var http    = require("http"),
-        connect = require("connect"),
-        utils   = require("connect/lib/utils"),
-        mime    = require("connect/node_modules/send/node_modules/mime"),
-        parse   = utils.parseUrl;
-    
-    var _domainManager;
-=======
     var http     = require("http"),
         pathJoin = require("path").join,
         connect  = require("connect"),
@@ -52,7 +43,6 @@
      * Duration to wait before passing a filtered request to the static file server.
      */
     var _filterRequestTimeout = 5000;
->>>>>>> e4cdb197
 
     /**
      * When Chrome has a css stylesheet replaced over live development,
@@ -98,11 +88,7 @@
      * @returns {string}
      */
     function normalizeRootPath(path) {
-<<<<<<< HEAD
-        return (path.lastIndexOf("/") === path.length - 1) ? path.slice(0, -1) : path;
-=======
         return (path && path[path.length - 1] === "/") ? path.slice(0, -1) : path;
->>>>>>> e4cdb197
     }
     
     /**
@@ -151,13 +137,8 @@
         
         function rewrite(req, res, next) {
             var location = {pathname: parse(req).pathname},
-<<<<<<< HEAD
-                filepath = location.filepath = path + location.pathname,
-                hasListener = _rewritePaths[pathKey] && _rewritePaths[pathKey][location.pathname];
-=======
                 hasListener = _rewritePaths[pathKey] && _rewritePaths[pathKey][location.pathname],
                 timeoutId;
->>>>>>> e4cdb197
             
             // ignore most HTTP methods and files that we're not watching
             if (("GET" !== req.method && "HEAD" !== req.method) || !hasListener) {
@@ -167,10 +148,6 @@
             // pause the request and wait for listeners to possibly respond
             var pause = utils.pause(req);
             
-<<<<<<< HEAD
-            function resume() {
-                next();
-=======
             function resume(doNext) {
                 // delete the callback after it's used or we hit the timeout.
                 // if this path is requested again, a new callback is generated.
@@ -181,22 +158,11 @@
                     next();
                 }
 
->>>>>>> e4cdb197
                 pause.resume();
             }
             
             // map request pathname to response callback
             _requests[pathKey][location.pathname] = function (resData) {
-<<<<<<< HEAD
-                // TODO other headers?
-                var type = mime.lookup(path);
-                var charset = mime.charsets.lookup(type);
-                res.setHeader("Content-Type", type + (charset ? "; charset=" + charset : ""));
-                res.end(resData.body);
-
-                // resume the HTTP ServerResponse
-                pause.resume();
-=======
                 // clear timeout immediately when this callback is called
                 clearTimeout(timeoutId);
 
@@ -212,7 +178,6 @@
                 // resume the HTTP ServerResponse, pass to next middleware if 
                 // no response data was passed
                 resume(!resData);
->>>>>>> e4cdb197
             };
 
             location.hostname = address.address;
@@ -220,17 +185,10 @@
             location.root = path;
             
             // dispatch request event
-<<<<<<< HEAD
-            _domainManager.emitEvent("staticServer", "request", [location]);
-            
-            // set a timeout if custom responses are not returned
-            setTimeout(resume, 5000);
-=======
             _domainManager.emitEvent("staticServer", "requestFilter", [location]);
             
             // set a timeout if custom responses are not returned
             timeoutId = setTimeout(function () { resume(true); }, _filterRequestTimeout);
->>>>>>> e4cdb197
         }
         
         app = connect();
@@ -317,46 +275,25 @@
      * @param {Array.<string>} paths An array of root-relative paths to watch.
      *     Each path should begin with a forward slash "/".
      */
-<<<<<<< HEAD
-    function _cmdSetRequestFilter(root, paths) {
-=======
     function _cmdSetRequestFilterPaths(root, paths) {
->>>>>>> e4cdb197
         var rootPath = normalizeRootPath(root),
             pathKey  = getPathKey(root),
             rewritePaths = _rewritePaths[pathKey];
         
         paths.forEach(function (path) {
-<<<<<<< HEAD
-            path = (path.indexOf("/") === 0) ? path : "/" + path;
-            rewritePaths[path] = root + path;
-=======
             rewritePaths[path] = pathJoin(root, path);
->>>>>>> e4cdb197
         });
     }
     
     /**
      * @private
-<<<<<<< HEAD
-     * Overrides the file content response from static middleware with
-     * the provided response data.
-=======
      * Overrides the server response from static middleware with the provided
      * response data. This should be called only in response to a filtered request.
->>>>>>> e4cdb197
      *
      * @param {string} path The absolute path of the server
      * @param {string} root The relative path of the file beginning with a forward slash "/"
      * @param {Object} resData Response data to use
      */
-<<<<<<< HEAD
-    function _cmdWriteResponse(root, path, resData) {
-        var pathKey  = getPathKey(root),
-            callback = _requests[pathKey][path];
-
-        callback(resData);
-=======
     function _cmdWriteFilteredResponse(root, path, resData) {
         var pathKey  = getPathKey(root),
             callback = _requests[pathKey][path];
@@ -374,7 +311,6 @@
      */
     function _cmdSetRequestFilterTimeout(timeout) {
         _filterRequestTimeout = timeout;
->>>>>>> e4cdb197
     }
     
     /**
@@ -388,8 +324,6 @@
             domainManager.registerDomain("staticServer", {major: 0, minor: 1});
         }
         _domainManager.registerCommand(
-<<<<<<< HEAD
-=======
             "staticServer",
             "_setRequestFilterTimeout",
             _cmdSetRequestFilterTimeout,
@@ -403,7 +337,6 @@
             []
         );
         _domainManager.registerCommand(
->>>>>>> e4cdb197
             "staticServer",
             "getServer",
             _cmdGetServer,
@@ -439,51 +372,6 @@
         );
         _domainManager.registerCommand(
             "staticServer",
-<<<<<<< HEAD
-            "setRequestFilter",
-            _cmdSetRequestFilter,
-            false,
-            "Rewrite response for a given path from.",
-            [{
-                name: "root",
-                type: "string",
-                description: "absolute filesystem path for root of server"
-            }],
-            [{
-                name: "paths",
-                type: "Array",
-                description: "path to notify"
-            }]
-        );
-        _domainManager.registerCommand(
-            "staticServer",
-            "writeResponse",
-            _cmdWriteResponse,
-            false,
-            "Rewrite response for a given path from.",
-            [{
-                name: "root",
-                type: "string",
-                description: "absolute filesystem path for root of server"
-            }],
-            [{
-                name: "path",
-                type: "string",
-                description: "path to rewrite"
-            }],
-            [{
-                name: "response",
-                type: "{body: string, headers: Array}",
-                description: "TODO"
-            }]
-        );
-        _domainManager.registerEvent(
-            "staticServer",
-            "request",
-            [{
-                name: "location",
-                type: "{filepath: string, host: string, hostname: string, port: number, pathname: string, root: string}",
-=======
             "setRequestFilterPaths",
             _cmdSetRequestFilterPaths,
             false,
@@ -533,7 +421,6 @@
             [{
                 name: "location",
                 type: "{hostname: string, pathname: string, port: number, root: string}",
->>>>>>> e4cdb197
                 description: "request path"
             }]
         );
