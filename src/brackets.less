--- conflicted
+++ resolved
@@ -265,12 +265,7 @@
 }
 
 
-<<<<<<< HEAD
-=======
-    > ul {
-        margin-top: 5px;
-    }
-}
+
 
 /* Styles for the search dialog--this is temporary, only for debugging */
 
@@ -303,5 +298,4 @@
 
 .CodeMirror-searching {
   background-color: inherit;
-}
->>>>>>> 32dc7a6d
+}