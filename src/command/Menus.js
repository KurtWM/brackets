/*
 * Copyright (c) 2012 Adobe Systems Incorporated. All rights reserved.
 *  
 * Permission is hereby granted, free of charge, to any person obtaining a
 * copy of this software and associated documentation files (the "Software"), 
 * to deal in the Software without restriction, including without limitation 
 * the rights to use, copy, modify, merge, publish, distribute, sublicense, 
 * and/or sell copies of the Software, and to permit persons to whom the 
 * Software is furnished to do so, subject to the following conditions:
 *  
 * The above copyright notice and this permission notice shall be included in
 * all copies or substantial portions of the Software.
 *  
 * THE SOFTWARE IS PROVIDED "AS IS", WITHOUT WARRANTY OF ANY KIND, EXPRESS OR
 * IMPLIED, INCLUDING BUT NOT LIMITED TO THE WARRANTIES OF MERCHANTABILITY, 
 * FITNESS FOR A PARTICULAR PURPOSE AND NONINFRINGEMENT. IN NO EVENT SHALL THE
 * AUTHORS OR COPYRIGHT HOLDERS BE LIABLE FOR ANY CLAIM, DAMAGES OR OTHER 
 * LIABILITY, WHETHER IN AN ACTION OF CONTRACT, TORT OR OTHERWISE, ARISING 
 * FROM, OUT OF OR IN CONNECTION WITH THE SOFTWARE OR THE USE OR OTHER 
 * DEALINGS IN THE SOFTWARE.
 * 
 */


/*jslint vars: true, plusplus: true, devel: true, nomen: true, indent: 4, maxerr: 50 */
/*global define, $, brackets, window, MouseEvent */

define(function (require, exports, module) {
    'use strict';
    
    // Load dependent modules
    var Commands                = require("command/Commands"),
        KeyBindingManager       = require("command/KeyBindingManager"),
        Strings                 = require("strings"),
        StringUtils             = require("utils/StringUtils"),
        CommandManager          = require("command/CommandManager");

    /**
     * Brackets Application Menu Constants
     * @enum {string}
     */
    var AppMenuBar = {
        FILE_MENU:     "file-menu",
        EDIT_MENU:     "edit-menu",
        VIEW_MENU :    "view-menu",
        NAVIGATE_MENU: "navigate-menu",
        DEBUG_MENU:    "debug-menu"
    };




    /**
     * Brackets Application Menu Section Constants
     * It is preferred that plug-ins specify the location of new MenuItems
     * in terms of a menu section rather than a specific MenuItem. This provides
     * looser coupling to Bracket's internal MenuItems and makes menu organization
     * more semantic. 
     * Use these constants as the "relativeID" parameter when calling addMenuItem() and
     * specify a position of FIRST or LAST.
     */
    var MenuSection = {
        FILE_OPEN_CLOSE_MENU:       "file-open-close-menu-section",
        FILE_SAVE_MENU:             "file-save-menu-section",
        FILE_LIVE_MENU:             "file-live-menu-section",

        EDIT_MODIFY_SELECTION_MENU: "edit-modify-selection-menu-section",
        EDIT_FIND_MENU:             "find-menu-section",
        EDIT_REPLACE_MENU:          "replace-menu-section",
        EDIT_SELECTED_TEXT_COMMANDS: "selected-text-commands-menu-group",

        NAVIGATE_GOTO_MENU:         "goto-menu-section",
        NAVIGATE_QUICK_EDIT_MENU:   "quick-edit-menu-section"
    };
    
    /**
      * Insertion position constants
      * Used by addMenu(), addMenuItem(), and addSubMenu() to
      * specify the relative position of a newly created menu object
      * @enum {string}
      */
    var BEFORE =  "before";
    var AFTER =   "after";
    var FIRST =   "first";
    var LAST =    "last";

    /**
      * Other constants
      */
    var DIVIDER = "---";

    /**
     * Maps menuID's to Menu objects
     * @type {Object.<string, Menu>}
     */
    var menuMap = {};

    /**
     * Maps contextMenuID's to ContextMenu objects
     * @type {Object.<string, ContextMenu>}
     */
    var contextMenuMap = {};

    /**
     * Maps menuItemID's to MenuItem objects
     * @type {Object.<string, MenuItem>}
     */
    var menuItemMap = {};
    
    /**
     * Retrieves the Menu object for the corresponding id. 
     * @param {string} id
     * @return {Menu}
     */
    function getMenu(id) {
        return menuMap[id];
    }

    /**
     * Retrieves the ContextMenu object for the corresponding id. 
     * @param {string} id
     * @return {ContextMenu}
     */
    function getContextMenu(id) {
        return contextMenuMap[id];
    }

    /**
     * Retrieves the MenuItem object for the corresponding id. 
     * @param {string} id
     * @return {MenuItem}
     */
    function getMenuItem(id) {
        return menuItemMap[id];
    }

    function _getHTMLMenu(id) {
        return $("#" + id).get(0);
    }

    function _getHTMLMenuItem(id) {
        return $("#" + id).get(0);
    }
    
    function _addKeyBindingToMenuItem($menuItem, key, displayKey) {
        var $shortcut = $menuItem.find(".menu-shortcut");
        
        if ($shortcut.length === 0) {
            $shortcut = $("<span class='menu-shortcut'/>");
            $menuItem.append($shortcut);
        }
        
        $shortcut.data("key", key);
        $shortcut.text(KeyBindingManager.formatKeyDescriptor(displayKey));
    }
    
    function _addExistingKeyBinding(menuItem) {
        var bindings = KeyBindingManager.getKeyBindings(menuItem.getCommand().getID()),
            binding = null;
        
        if (bindings.length > 0) {
            // add the latest key binding
            binding = bindings[bindings.length - 1];
            _addKeyBindingToMenuItem($(_getHTMLMenuItem(menuItem.id)), binding.key, binding.displayKey);
        }
        
        return binding;
    }
    
    /** NOT IMPLEMENTED
     * Removes MenuItem
     * 
     * TODO Question: for convenience should API provide a way to remove related
     * keybindings and Command object?
     */
    // function removeMenuItem(id) {
    //    NOT IMPLEMENTED
    // }

    var _menuDividerIDCount = 1;
    function _getNextMenuItemDividerID() {
        return "brackets-menuDivider-" + _menuDividerIDCount++;
    }

    // Help function for inserting elements into a list
    function _insertInList($list, $element, position, $relativeElement) {
        // Determine where to insert. Default is LAST.
        var inserted = false;
        if (position) {
            if (position === FIRST) {
                $list.prepend($element);
                inserted = true;
            } else if ($relativeElement && $relativeElement.length > 0) {
                if (position === AFTER) {
                    $relativeElement.after($element);
                    inserted = true;
                } else if (position === BEFORE) {
                    $relativeElement.before($element);
                    inserted = true;
                }
            }
        }

        // Default to LAST
        if (!inserted) {
            $list.append($element);
        }
    }

   

    /**
     * @constructor
     * @private
     *
     * MenuItem represents a single menu item that executes a Command or a menu divider. MenuItems
     * may have a sub-menu. A MenuItem may correspond to an HTML-based
     * menu item or a native menu item if Brackets is running in a native application shell
     *
     * Since MenuItems may have a native implementation clients should create MenuItems through 
     * addMenuItem() and should NOT construct a MenuItem object directly. 
     * Clients should also not access HTML content of a menu directly and instead use
     * the MenuItem API to query and modify menus items.
     *
     * MenuItems are views on to Command objects so modify the underlying Command to modify the
     * name, enabled, and checked state of a MenuItem. The MenuItem will update automatically
     *
     * @param {string} id
     * @param {string|Command} command - the Command this MenuItem will reflect.
     *                                   Use DIVIDER to specify a menu divider
     */
    function MenuItem(id, command) {
        this.id = id;
        this.isDivider = (command === DIVIDER);

        if (!this.isDivider) {
            // Bind event handlers
            this._enabledChanged = this._enabledChanged.bind(this);
            this._checkedChanged = this._checkedChanged.bind(this);
            this._nameChanged = this._nameChanged.bind(this);
            this._keyBindingAdded = this._keyBindingAdded.bind(this);
            this._keyBindingRemoved = this._keyBindingRemoved.bind(this);

            this._command = command;
            $(this._command)
                .on("enabledStateChange", this._enabledChanged)
                .on("checkedStateChange", this._checkedChanged)
                .on("nameChange", this._nameChanged)
                .on("keyBindingAdded", this._keyBindingAdded)
                .on("keyBindingRemoved", this._keyBindingRemoved);
        }
    }

    /**
     * @constructor
     * @private
     *
     * Menu represents a top-level menu in the menu bar. A Menu may correspond to an HTML-based
     * menu or a native menu if Brackets is running in a native application shell. 
     * 
     * Since menus may have a native implementation clients should create Menus through 
     * addMenu() and should NOT construct a Menu object directly. 
     * Clients should also not access HTML content of a menu directly and instead use
     * the Menu API to query and modify menus.
     *
     */
    function Menu(id) {
        this.id = id;
    }

    /**
     * Adds a new menu item with the specified id and display text. The insertion position is
     * specified via the relativeID and position arguments which describe a position 
     * relative to another MenuItem or MenuGroup. It is preferred that plug-ins 
     * insert new  MenuItems relative to a menu section rather than a specific 
     * MenuItem (see Menu Section Constants).
     *
     * TODO: Sub-menus are not yet supported, but when they are implemented this API will
     * allow adding new MenuItems to sub-menus as well.
     *
     * Note, keyBindings are bound to Command objects not MenuItems. The provided keyBindings
     *      will be bound to the supplied Command object rather than the MenuItem.
     * 
     * @param {!string} id
     * @param {!string | Command} command - the command the menu will execute.
     *      Use DIVIDER for a menu divider
     * @param {?string | Array.<{key: string, platform: string}>}  keyBindings - register one
     *      one or more key bindings to associate with the supplied command.
     * @param {?string} position - constant defining the position of new the MenuItem relative
     *      to other MenuItems. Default is LAST.  (see Insertion position constants). 
     * @param {?string} relativeID - id of menuItem, sub-menu, or menu section that the new 
     *      menuItem will be positioned relative to. Required when position is 
     *      AFTER or BEFORE, ignored when position is FIRST or LAST
     *
     * @return {MenuItem} the newly created MenuItem
     */
    Menu.prototype.addMenuItem = function (id, command, keyBindings, position, relativeID) {
        var $menuItem,
            $link,
            menuItem,
            name,
            commandID;

        if (!id || !command) {
            throw new Error("addMenuItem(): missing required parameters. id: " + id);
        }

        if (menuItemMap[id]) {
            throw new Error("MenuItem added with same id of existing MenuItem: " + id);
        }

        if (typeof (command) === "string") {
            if (command === DIVIDER) {
                name = DIVIDER;
            } else {
                commandID = command;
                command = CommandManager.get(commandID);
                if (!command) {
                    throw new Error("addMenuItem(): commandID not found: " + commandID);
                }
                name = command.getName();
            }
        }

        // create MenuItem
        menuItem = new MenuItem(id, command);
        menuItemMap[id] = menuItem;

        // create MenuItem DOM
        if (name === DIVIDER) {
            $menuItem = $("<li><hr class='divider'></li>");
        } else {
            // Create the HTML Menu
            $menuItem = $("<li><a href='#' id='" + id + "'> <span class='menu-name'></span></a></li>");

            $menuItem.on("click", function () {
                menuItem._command.execute();
            });
        }

        // Insert menu item
        var $relativeElement = relativeID && $(_getHTMLMenuItem(relativeID)).closest("li");
        _insertInList($("li#" + this.id + " > ul.dropdown-menu"), $menuItem, position, $relativeElement);

        // Initialize MenuItem state
        if (!menuItem.isDivider) {
            if (keyBindings) {
                // Add key bindings. The MenuItem listens to the Command object to update MenuItem DOM with shortcuts.
                if (!$.isArray(keyBindings)) {
                    keyBindings = [keyBindings];
                }
                
                // Note that keyBindings passed during MenuItem creation take precedent over any existing key bindings
                KeyBindingManager.addBinding(commandID, keyBindings);
            } else {
                // Look for existing key bindings
                _addExistingKeyBinding(menuItem, commandID);
            }

            menuItem._checkedChanged();
            menuItem._enabledChanged();
            menuItem._nameChanged();
        }

        return menuItem;
    };

    /**
     * Inserts divider item in menu.
     * @param {?string} position - constant defining the position of new the divider relative
     *      to other MenuItems. Default is LAST.  (see Insertion position constants). 
     * @param {?string} relativeID - id of menuItem, sub-menu, or menu section that the new 
     *      divider will be positioned relative to. Required when position is 
     *      AFTER or BEFORE, ignored when position is FIRST or LAST.
     * 
     * @return {MenuItem} the newly created divider
     */
    Menu.prototype.addMenuDivider = function (position, relativeID) {
        return this.addMenuItem(_getNextMenuItemDividerID(), DIVIDER, position, relativeID);
    };

    /**
     * NOT IMPLEMENTED
     * Alternative JSON based API to addMenuItem()
     * 
     * All properties are required unless noted as optional.
     *
     * @param { Array.<{
     *              id:         string,
     *              command:    string | Command,
     *              ?bindings:   string | Array.<{key: string, platform: string}>,
     *          }>} jsonStr
     *        }
     * @param {?string} position - constant defining the position of new the MenuItem relative
     *      to other MenuItems. Default is LAST.  (see Insertion position constants). 
     * @param {?string} relativeID - id of menuItem, sub-menu, or menu section that the new 
     *      menuItem will be positioned relative to. Required when position is 
     *      AFTER or BEFORE, ignored when position is FIRST or LAST.
     *
     * @return {MenuItem} the newly created MenuItem
     */
    // Menu.prototype.createMenuItemsFromJSON = function (jsonStr, position, relativeID) {
    //     NOT IMPLEMENTED
    // };


    /**
     * NOT IMPLEMENTED
     * @param {!string} text displayed in menu item
     * @param {!string} id
     * @param {?string} position - constant defining the position of new the MenuItem relative
     *      to other MenuItems. Default is LAST.  (see Insertion position constants) 
     * @param {?string} relativeID - id of menuItem, sub-menu, or menu section that the new 
     *      menuItem will be positioned relative to. Required when position is 
     *      AFTER or BEFORE, ignored when position is FIRST or LAST.
     * 
     * @return {MenuItem} newly created menuItem for sub-menu
     */
    // MenuItem.prototype.createSubMenu = function (text, id, position, relativeID) {
    //     NOT IMPLEMENTED
    // };

    /**
     * Gets the Command associated with a MenuItem
     * @return {Command}
     */
    MenuItem.prototype.getCommand = function () {
        return this._command;
    };

    /**
     * NOT IMPLEMENTED
     * Returns the parent MenuItem if the menu item is a sub-menu, returns null otherwise.
     * @return {MenuItem}
     */
    // MenuItem.prototype.getParentMenuItem = function () {
    //     NOT IMPLEMENTED;
    // };

    /**
     * Returns the parent Menu for this MenuItem
     * @return {Menu} 
     */
    MenuItem.prototype.getParentMenu = function () {
        var parent = $(_getHTMLMenuItem(this.id)).parents(".dropdown").get(0);
        if (!parent) {
            return null;
        }

        return getMenu(parent.id);
    };
    
    /**
     * Synchronizes MenuItem checked state with underlying Command checked state
     */
    MenuItem.prototype._checkedChanged = function () {
        var checked = this._command.getChecked();
        // Note, checked can also be undefined, so we explicitly check
        // for truthiness and don't use toggleClass().
        if (checked) {
            $(_getHTMLMenuItem(this.id)).addClass("checked");
        } else {
            $(_getHTMLMenuItem(this.id)).removeClass("checked");
        }
    };

    /**
     * Synchronizes MenuItem enabled state with underlying Command enabled state
     */
    MenuItem.prototype._enabledChanged = function () {
        $(_getHTMLMenuItem(this.id)).toggleClass("disabled", !this._command.getEnabled());
    };

    /**
     * Synchronizes MenuItem name with underlying Command name
     */
    MenuItem.prototype._nameChanged = function () {
        $(_getHTMLMenuItem(this.id)).find(".menu-name").text(this._command.getName());
    };
    
    /**
     * @private
     * Updates MenuItem DOM with a keyboard shortcut label
     */
    MenuItem.prototype._keyBindingAdded = function (event, keyBinding) {
        _addKeyBindingToMenuItem($(_getHTMLMenuItem(this.id)), keyBinding.key, keyBinding.displayKey);
    };
    
    /**
     * @private
     * Updates MenuItem DOM to remove keyboard shortcut label
     */
    MenuItem.prototype._keyBindingRemoved = function (event, keyBinding) {
        var $shortcut = $(_getHTMLMenuItem(this.id)).find(".menu-shortcut");
        
        if ($shortcut.length > 0 && $shortcut.data("key") === keyBinding.key) {
            // check for any other bindings
            if (_addExistingKeyBinding(this) === null) {
                $shortcut.empty();
            }
        }
    };
    
    /**
     * Adds a top-level menu to the application menu bar which may be native or HTML-based.
     *
     * @param {!string} name - display text for menu 
     * @param {!string} id
     * @param {?string} position - constant defining the position of new the Menu relative
     *  to other Menus. Default is LAST (see Insertion position constants).
     *      
     * @param {?string} relativeID - id of Menu the new Menu will be positioned relative to. Required
     *      when position is AFTER or BEFORE, ignored when position is FIRST or LAST
     * 
     * @return {Menu} the newly created Menu
     */
    function addMenu(name, id, position, relativeID) {
        name = StringUtils.htmlEscape(name);
        var $menubar = $("#main-toolbar .nav"),
            menu;

        if (!name || !id) {
            throw new Error("call to addMenu() is missing required parameters");
        }
        
        // Guard against duplicate menu ids
        if (menuMap[id]) {
            throw new Error("Menu added with same name and id of existing Menu: " + id);
        }

        menu = new Menu(id);
        menuMap[id] = menu;

        var $newMenu = $("<li class='dropdown' id='" + id + "'></li>")
            .append("<a href='#' class='dropdown-toggle'>" + name + "</a>")
            .append("<ul class='dropdown-menu'></ul>");

        // Insert menu
        var $relativeElement = relativeID && $(_getHTMLMenu(relativeID));
        _insertInList($menubar, $newMenu, position, $relativeElement);

        // todo error handling

        return menu;
    }
    
    /**
     * @constructor
     * @extends {Menu}
     * @private
     *
     * Represents a context menu that can open at a specific location in the UI. 
     *
     * Clients should not create this object directly and should instead use registerContextMenu()
     * to create new ContextMenu objects.
     *
     * Context menus in brackets may be HTML-based or native so clients should not reach into
     * the HTML and should instead manipulate ContextMenus through the API.
     *
     * Events:
     *      beforeContextMenuOpen
     *      contextMenuClose
     *
     */
    function ContextMenu(id) {
        this.id = id;
        this.menu = new Menu(id);

<<<<<<< HEAD
        // TODO: menuAppearance is a temporary class to make the context menus look correct
        // until the CSS code for menus is refactored to support menus and context menus
        var $newMenu = $("<li class='dropdown menuAppearance' id='" + id + "'></li>")
            .mousedown(function (e) {

                // TY TODO
                e.preventDefault();
            });
=======
        var $newMenu = $("<li class='dropdown context-menu' id='" + id + "'></li>");
>>>>>>> a8fb4984

        var $toggle = $("<a href='#' class='dropdown-toggle'></a>")
            .hide();

        $newMenu.append($toggle)
            .append("<ul class='dropdown-menu'></ul>");

        $(window.document.body).append($newMenu);
    }
    ContextMenu.prototype = new Menu();
    ContextMenu.prototype.constructor = ContextMenu;
    ContextMenu.prototype.parentClass = Menu.prototype;


    /**
     * Displays the ContextMenu at the specified location and dispatches the 
     * "contextMenuOpen" event.The menu location may be adjusted to prevent
     * clipping by the browser window. All other menus and ContextMenus will be closed
     * bofore a new menu is shown.
     *
     * @param {MouseEvent | {pageX:number, pageY:number}} mouseOrLocation - pass a MouseEvent
     *      to display the menu near the mouse or pass in an object with page x/y coordinates
     *      for a specific location.
     * 
     * @param {?number} x - page relative x coodinate
     * @param {?number} y - page relative y coodinate
     */
    ContextMenu.prototype.open = function (mouseOrLocation) {
        var pageX, pageY;
        if (typeof mouseOrLocation === MouseEvent) {
            pageX = mouseOrLocation.pageX;
            pageY = mouseOrLocation.pageY;
        } else {
            pageX = mouseOrLocation.pageX;
            pageY = mouseOrLocation.pageY;
        }

        // TODO: positioning logic


        $(".dropdown").removeClass("open");

        $("#" + this.id)
            .addClass("open")
            .css({"left": pageX,
                  "top": pageY - 30}); // todo: compute offset

        $(this).triggerHandler("beforeContextMenuOpen");
    };

    /**
     * Closes the context menu and dispatches the "contextMenuOpen" event.
     */
    ContextMenu.prototype.close = function () {
        $("#" + this.id).removeClass("open");

        $(this).triggerHandler("contextMenuClose");
    };

    /**
     * Registers new context menu with Brackets. 
     * After registering  a context menu clients should:
     *      - use addMenuItem() to add items to the context menu
     *      - call open() to show the context menu (often trigged via an event handler for right click)
     *
     * To make menu items be contextual to things like selection listen for the "beforeContextMenuOpen"
     * to make changes to Command objects before the context menu is shown. MenuItems are views of
     * Commands and control a MenuItem's name, enabled state, and checked stae.
     *
     * @param {string} id
     * @return {ContextMenu} the newly created context menu
     */
    function registerContextMenu(id) {
        if (!id) {
            throw new Error("call to registerContextMenu() is missing required parameters");
        }
        
        // Guard against duplicate menu ids
        if (contextMenuMap[id]) {
            throw new Error("Context Menu added with same name and id of existing Context Menu: " + id);
        }

        var cmenu = new ContextMenu(id);
        contextMenuMap[id] = cmenu;
        return cmenu;
    }

    /** NOT IMPLEMENTED
     * Removes Menu
     */
    // function removeMenu(id) {
    //     NOT IMPLEMENTED
    // }


    function init() {

        /*
         * File menu
         */
        var menu;
        menu = addMenu(Strings.FILE_MENU, AppMenuBar.FILE_MENU);
        menu.addMenuItem("menu-file-new",                Commands.FILE_NEW,         "Ctrl-N");
        menu.addMenuItem("menu-file-open",               Commands.FILE_OPEN,        "Ctrl-O");
        menu.addMenuItem("menu-file-open-folder",        Commands.FILE_OPEN_FOLDER);
        menu.addMenuItem("menu-file-close",              Commands.FILE_CLOSE,       "Ctrl-W");
        menu.addMenuDivider();
        menu.addMenuItem("menu-file-save",               Commands.FILE_SAVE,        "Ctrl-S");
        menu.addMenuDivider();
        menu.addMenuItem("menu-file-live-preview",       Commands.FILE_LIVE_FILE_PREVIEW,
                                                                                                    "Ctrl-Alt-P");
        menu.addMenuDivider();
        menu.addMenuItem("menu-file-quit",               Commands.FILE_QUIT,        "Ctrl-Q");

        /*
         * Edit  menu
         */
        menu = addMenu(Strings.EDIT_MENU, AppMenuBar.EDIT_MENU);
        menu.addMenuItem("menu-edit-select-all",         Commands.EDIT_SELECT_ALL,   "Ctrl-A");
        menu.addMenuDivider();
        menu.addMenuItem("menu-edit-find",               Commands.EDIT_FIND,         "Ctrl-F");
        menu.addMenuItem("menu-edit-find-in-files",      Commands.EDIT_FIND_IN_FILES,
                                                                                                     "Ctrl-Shift-F");
        menu.addMenuItem("menu-edit-find-next",          Commands.EDIT_FIND_NEXT,
                                                                            [{key: "F3",     platform: "win"},
                                                                             {key: "Ctrl-G", platform: "mac"}]);

        menu.addMenuItem("menu-edit-find-previous",      Commands.EDIT_FIND_PREVIOUS,
                                                                            [{key: "Shift-F3",      platform: "win"},
                                                                             {key:  "Ctrl-Shift-G", platform: "mac"}]);

        menu.addMenuDivider();
        menu.addMenuItem("menu-edit-replace",             Commands.EDIT_REPLACE,
                                                                            [{key: "Ctrl-H",     platform: "win"},
                                                                             {key: "Ctrl-Alt-F", platform: "mac"}]);
        menu.addMenuDivider();
        menu.addMenuItem("menu-edit-duplicate",          Commands.EDIT_DUPLICATE, "Ctrl-D");
        menu.addMenuItem("menu-edit-comment",            Commands.EDIT_LINE_COMMENT, "Ctrl-/");

        /*
         * View menu
         */
        menu = addMenu(Strings.VIEW_MENU, AppMenuBar.VIEW_MENU);
        menu.addMenuItem("menu-view-sidebar",            Commands.VIEW_HIDE_SIDEBAR, "Ctrl-Shift-H");
        menu.addMenuDivider();
        menu.addMenuItem("menu-view-increase-font",      Commands.VIEW_INCREASE_FONT_SIZE, [{key: "Ctrl-=", displayKey: "Ctrl-+"}]);
        menu.addMenuItem("menu-view-decrease-font",      Commands.VIEW_DECREASE_FONT_SIZE, [{key: "Ctrl--", displayKey: "Ctrl-\u2212"}]);

        /*
         * Navigate menu
         */
        menu = addMenu(Strings.NAVIGATE_MENU, AppMenuBar.NAVIGATE_MENU);
        menu.addMenuItem("menu-navigate-quick-open",  Commands.NAVIGATE_QUICK_OPEN,
                                                                                                        "Ctrl-Shift-O");
        menu.addMenuItem("menu-navigate-goto-line",   Commands.NAVIGATE_GOTO_LINE,
                                                                            [{key: "Ctrl-G", platform: "win"},
                                                                             {key: "Ctrl-L", platform: "mac"}]);

        menu.addMenuItem("menu-navigate-goto-symbol", Commands.NAVIGATE_GOTO_DEFINITION,
                                                                                                        "Ctrl-T");
        menu.addMenuDivider();
        menu.addMenuItem("menu-navigate-quick-edit",  Commands.SHOW_INLINE_EDITOR,
                                                                                                        "Ctrl-E");
        menu.addMenuItem("menu-navigate-prev-match",  Commands.QUICK_EDIT_PREV_MATCH,
                                                                                                        {key: "Alt-Up", displayKey: "Alt-\u2191"});
        menu.addMenuItem("menu-navigate-next-match",  Commands.QUICK_EDIT_NEXT_MATCH,
                                                                                                        {key: "Alt-Down", displayKey: "Alt-\u2193"});
        /*
         * Debug menu
         */
        menu = addMenu(Strings.DEBUG_MENU, AppMenuBar.DEBUG_MENU);
        menu.addMenuItem("menu-debug-reload-wn",      Commands.DEBUG_REFRESH_WINDOW,
                                                                            [{key: "F5",     platform: "win"},
                                                                             {key: "Ctrl-R", platform:  "mac"}]);

        menu.addMenuItem("menu-debug-dev-tools",      Commands.DEBUG_SHOW_DEVELOPER_TOOLS);
        menu.addMenuItem("menu-debug-run-tests",      Commands.DEBUG_RUN_UNIT_TESTS);
        menu.addMenuItem("menu-debug-enable-jslint",  Commands.DEBUG_JSLINT);
        menu.addMenuItem("menu-debug-perf-data",      Commands.DEBUG_SHOW_PERF_DATA);
        menu.addMenuDivider();
        menu.addMenuItem("menu-debug-experiemental",  Commands.DEBUG_EXPERIMENTAL);
        menu.addMenuItem("menu-debug-new-window",     Commands.DEBUG_NEW_BRACKETS_WINDOW);
        menu.addMenuItem("menu-debug-close-browser",  Commands.DEBUG_CLOSE_ALL_LIVE_BROWSERS);
        menu.addMenuItem("menu-debug-use-tab-chars",  Commands.DEBUG_USE_TAB_CHARS);



        /**
         * Context Menus Test Code
         *
         */
        var project_cmenu = registerContextMenu("cmenutest1");
        project_cmenu.addMenuItem("test4", Commands.FILE_OPEN);
        project_cmenu.addMenuItem("test5", Commands.FILE_CLOSE);
        project_cmenu.addMenuItem("test6", Commands.FILE_NEW);

        var editor_cmenu = registerContextMenu("cmenutest2");
        editor_cmenu.addMenuItem("test0", Commands.SHOW_INLINE_EDITOR);
        editor_cmenu.addMenuItem("test1", Commands.EDIT_SELECT_ALL);
        editor_cmenu.addMenuItem("test2", Commands.EDIT_DUPLICATE);
        editor_cmenu.addMenuItem("test3", Commands.EDIT_LINE_COMMENT);

         

        $("#projects").mousedown(function (e) {
            if (e.which === 3) {
                project_cmenu.open(e);
            }
        });

        $("#editor-holder").mousedown(function (e) {
            if (e.which === 3) {

                editor_cmenu.open(e);
            }
        });


        $("#main-toolbar .dropdown")
            // Prevent clicks on the top-level menu bar from taking focus
            // Note, bootstrap handles this already for the menu drop downs 
            .mousedown(function (e) {
                e.preventDefault();
            })
            // Switch menus when the mouse enters an adjacent menu
            // Only open the menu if another one has already been opened
            // by clicking
            .mouseenter(function (e) {
                var open = $(this).siblings(".open");
                if (open.length > 0) {
                    open.removeClass("open");
                    $(this).addClass("open");
                }
            });
    }

    // Define public API
    exports.init = init;
    exports.AppMenuBar = AppMenuBar;
    exports.MenuSection = MenuSection;
    exports.BEFORE = BEFORE;
    exports.AFTER = AFTER;
    exports.LAST = LAST;
    exports.FIRST = FIRST;
    exports.DIVIDER = DIVIDER;
    exports.getMenu = getMenu;
    exports.getMenuItem = getMenuItem;
    exports.addMenu = addMenu;
    exports.Menu = Menu;
    exports.MenuItem = MenuItem;
    exports.registerContextMenu = registerContextMenu;
    exports.ContextMenu = ContextMenu;
});<|MERGE_RESOLUTION|>--- conflicted
+++ resolved
@@ -566,18 +566,7 @@
         this.id = id;
         this.menu = new Menu(id);
 
-<<<<<<< HEAD
-        // TODO: menuAppearance is a temporary class to make the context menus look correct
-        // until the CSS code for menus is refactored to support menus and context menus
-        var $newMenu = $("<li class='dropdown menuAppearance' id='" + id + "'></li>")
-            .mousedown(function (e) {
-
-                // TY TODO
-                e.preventDefault();
-            });
-=======
         var $newMenu = $("<li class='dropdown context-menu' id='" + id + "'></li>");
->>>>>>> a8fb4984
 
         var $toggle = $("<a href='#' class='dropdown-toggle'></a>")
             .hide();
