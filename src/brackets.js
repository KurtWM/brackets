/*
 * Copyright 2011 Adobe Systems Incorporated. All Rights Reserved.
 */

/*jslint vars: true, plusplus: true, devel: true, browser: true, nomen: true, indent: 4, maxerr: 50 */
/*global define: false, brackets: true, $: false, PathUtils: false */

/**
 * brackets is the root of the Brackets codebase. This file pulls in all other modules as
 * dependencies (or dependencies thereof), initializes the UI, and binds global menus & keyboard
 * shortcuts to their Commands.
 *
 * TODO: (issue #264) break out the definition of brackets into a separate module from the application controller logic
 *
 * Unlike other modules, this one can be accessed without an explicit require() because it exposes
 * a global object, window.brackets.
 */
define(function (require, exports, module) {
    'use strict';
    
    // Load dependent non-module scripts
    require("widgets/bootstrap-dropdown");
    require("widgets/bootstrap-modal");
    require("thirdparty/path-utils/path-utils.min");
    require("thirdparty/smart-auto-complete/jquery.smart_autocomplete");

    // Load LiveDeveopment
    require("LiveDevelopment/main");
    
    // Load dependent modules
    var ProjectManager          = require("project/ProjectManager"),
        DocumentManager         = require("document/DocumentManager"),
        EditorManager           = require("editor/EditorManager"),
        CSSInlineEditor         = require("editor/CSSInlineEditor"),
        WorkingSetView          = require("project/WorkingSetView"),
        DocumentCommandHandlers = require("document/DocumentCommandHandlers"),
        FileViewController      = require("project/FileViewController"),
        FileSyncManager         = require("project/FileSyncManager"),
        KeyBindingManager       = require("command/KeyBindingManager"),
        KeyMap                  = require("command/KeyMap"),
        Commands                = require("command/Commands"),
        CommandManager          = require("command/CommandManager"),
        CodeHintManager         = require("editor/CodeHintManager"),
        PerfUtils               = require("utils/PerfUtils"),
        FileIndexManager        = require("project/FileIndexManager"),
        QuickFileOpen           = require("search/QuickFileOpen"),
        Menus                   = require("command/Menus"),
        FileUtils               = require("file/FileUtils"),
        ExtensionLoader         = require("utils/ExtensionLoader");
        
    //Load modules the self-register and just need to get included in the main project
    require("language/JSLintUtils");
    require("editor/CodeHintManager");
    require("debug/DebugCommandHandlers");
    require("view/ViewCommandHandlers");
    require("search/FindInFiles");

    // Define core brackets namespace if it isn't already defined
    //
    // We can't simply do 'brackets = {}' to define it in the global namespace because
    // we're in "use strict" mode. Most likely, 'window' will always point to the global
    // object when this code is running. However, in case it isn't (e.g. if we're running 
    // inside Node for CI testing) we use this trick to get the global object.
    //
    // Taken from:
    //   http://stackoverflow.com/questions/3277182/how-to-get-the-global-object-in-javascript
    var Fn = Function, global = (new Fn('return this'))();
    if (!global.brackets) {
        global.brackets = {};
    }
    
    // TODO: (issue #265) Make sure the "test" object is not included in final builds
    // All modules that need to be tested from the context of the application
    // must to be added to this object. The unit tests cannot just pull
    // in the modules since they would run in context of the unit test window,
    // and would not have access to the app html/css.
    brackets.test = {
        PreferencesManager      : require("preferences/PreferencesManager"),
        ProjectManager          : ProjectManager,
        DocumentCommandHandlers : DocumentCommandHandlers,
        FileViewController      : FileViewController,
        DocumentManager         : DocumentManager,
        EditorManager           : EditorManager,
        Commands                : Commands,
        WorkingSetView          : WorkingSetView,
        CommandManager          : require("command/CommandManager"),
        FileSyncManager         : FileSyncManager,
        FileIndexManager        : FileIndexManager,
        CSSUtils                : require("language/CSSUtils"),
        LiveDevelopment         : require("LiveDevelopment/LiveDevelopment"),
        Inspector               : require("LiveDevelopment/Inspector/Inspector"),
        NativeApp               : require("utils/NativeApp")
    };
    
    // Uncomment the following line to force all low level file i/o routines to complete
    // asynchronously. This should only be done for testing/debugging.
    // NOTE: Make sure this line is commented out again before committing!
    //brackets.forceAsyncCallbacks = true;

    // Load native shell when brackets is run in a native shell rather than the browser
    // TODO: (issue #266) load conditionally
    brackets.shellAPI = require("utils/ShellAPI");
    
    brackets.inBrowser = !brackets.hasOwnProperty("fs");
    
    brackets.platform = (global.navigator.platform === "MacIntel" || global.navigator.platform === "MacPPC") ? "mac" : "win";

    // Main Brackets initialization
    $(document).ready(function () {
        
        function initListeners() {
            // Prevent unhandled drag and drop of files into the browser from replacing 
            // the entire Brackets app. This doesn't prevent children from choosing to
            // handle drops.
            $(document.body)
                .on("dragover", function (event) {
                    if (event.originalEvent.dataTransfer.files) {
                        event.stopPropagation();
                        event.preventDefault();
                        event.originalEvent.dataTransfer.dropEffect = "none";
                    }
                })
                .on("drop", function (event) {
                    if (event.originalEvent.dataTransfer.files) {
                        event.stopPropagation();
                        event.preventDefault();
                    }
                });
        }
        
        function initProject() {
            ProjectManager.loadProject();

            // Open project button
            $("#btn-open-project").click(function () {
                CommandManager.execute(Commands.FILE_OPEN_FOLDER);
            });


            // Handle toggling top level disclosure arrows of file list area
            $("#open-files-header").click(function () {
                $("#open-files-disclosure-arrow").toggleClass("disclosure-arrow-closed");
                $("#open-files-container").toggle();
            });
            $("#project-files-header").click(function () {
                $("#project-files-disclosure-arrow").toggleClass("disclosure-arrow-closed");
                $("#project-files-container").toggle();
            });
        }
        
        
        function initCommandHandlers() {
            DocumentCommandHandlers.init($("#main-toolbar"));
        }

        function initKeyBindings() {
            // Register keymaps and install the keyboard handler
            // TODO: (issue #268) show keyboard equivalents in the menus
            var _globalKeymap = KeyMap.create({
                "bindings": [
                    // FILE
                    {"Ctrl-N": Commands.FILE_NEW},
                    {"Ctrl-O": Commands.FILE_OPEN},
                    {"Ctrl-S": Commands.FILE_SAVE},
                    {"Ctrl-W": Commands.FILE_CLOSE},
                    {"Ctrl-Q": Commands.FILE_QUIT},

                    // EDIT
                    //{"Ctrl-Z": Commands.EDIT_UNDO},
                    //{"Ctrl-Y": Commands.EDIT_REDO},
                    //{"Ctrl-X": Commands.EDIT_CUT},
                    //{"Ctrl-C": Commands.EDIT_COPY}, 
                    //{"Ctrl-V": Commands.EDIT_PASTE},

                    {"Ctrl-A": Commands.EDIT_SELECT_ALL},
                    {"Ctrl-F": Commands.EDIT_FIND},
                    {"Ctrl-Shift-F": Commands.EDIT_FIND_IN_FILES},
                    {"Ctrl-G": Commands.EDIT_FIND_NEXT, "platform": "mac"},
                    {"F3": Commands.EDIT_FIND_NEXT, "platform": "win"},
                    {"Ctrl-Shift-G": Commands.EDIT_FIND_PREVIOUS, "platform": "mac"},
                    {"Shift-F3": Commands.EDIT_FIND_PREVIOUS, "platform": "win"},
                    {"Ctrl-Alt-F": Commands.EDIT_REPLACE, "platform": "mac"},
                    {"Ctrl-H": Commands.EDIT_REPLACE, "platform": "win"},
                    {"Ctrl-Tab": Commands.EDIT_INDENT},
                    {"Ctrl-Shift-Tab": Commands.EDIT_UNINDENT},

                    // VIEW
                    {"Ctrl-Shift-H": Commands.VIEW_HIDE_SIDEBAR},
                    
                    // Navigate
                    {"Ctrl-Shift-O": Commands.NAVIGATE_QUICK_OPEN},
                    //{"Ctrl-E", Commands.TODO}

                    // DEBUG
<<<<<<< HEAD
                    {"F5": Commands.VIEW_REFRESH_WINDOW, "platform": "win"},
                    {"Ctrl-R": Commands.VIEW_REFRESH_WINDOW, "platform": "mac"}
=======
                    {"F5": Commands.DEBUG_REFRESH_WINDOW, "platform": "win"},
                    {"Ctrl-R": Commands.DEBUG_REFRESH_WINDOW, "platform": "mac"}
>>>>>>> 97dec9c9


                ],
                "platform": brackets.platform
            });
            KeyBindingManager.installKeymap(_globalKeymap);

            $(document.body).keydown(function (event) {
                if (KeyBindingManager.handleKey(KeyMap.translateKeyboardEvent(event))) {
                    event.preventDefault();
                }
            });
        }
        
        function initWindowListeners() {
            // TODO: (issue 269) to support IE, need to listen to document instead (and even then it may not work when focus is in an input field?)
            $(window).focus(function () {
                FileSyncManager.syncOpenDocuments();
                FileIndexManager.markDirty();
            });
            
            $(window).unload(function () {
                CommandManager.execute(Commands.FILE_CLOSE_WINDOW);
            });
            
            $(window).contextmenu(function (e) {
                e.preventDefault();
            });
        }

        // Add the platform (mac or win) to the body tag so we can have platform-specific CSS rules
        $("body").addClass("platform-" + brackets.platform);


        EditorManager.setEditorHolder($('#editorHolder'));
    
        initListeners();
        initProject();
        initCommandHandlers();
        initKeyBindings();
        Menus.init(); // key bindings should be initialized first
        initWindowListeners();

        // Load extensions

        // FUTURE (JRB): As we get more fine-grained performance measurement, move this out of core application startup

        // Loading extensions requires creating new require.js contexts, which requires access to the global 'require' object
        // that always gets hidden by the 'require' in the AMD wrapper. We store this in the brackets object here so that 
        // the ExtensionLoader doesn't have to have access to the global object.
        brackets.libRequire = global.require;

        // Also store our current require.js context (the one that loads brackets core modules) so that extensions can use it
        // Note: we change the name to "getModule" because this won't do exactly the same thing as 'require' in AMD-wrapped
        // modules. The extension will only be able to load modules that have already been loaded once.
        brackets.getModule = require;

        ExtensionLoader.loadAllExtensionsInNativeDirectory(
            FileUtils.getNativeBracketsDirectoryPath() + "/extensions/default",
            "extensions/default"
        );
        ExtensionLoader.loadAllExtensionsInNativeDirectory(
            FileUtils.getNativeBracketsDirectoryPath() + "/extensions/user",
            "extensions/user"
        );

        PerfUtils.addMeasurement("Application Startup");
    });
    
});<|MERGE_RESOLUTION|>--- conflicted
+++ resolved
@@ -192,13 +192,8 @@
                     //{"Ctrl-E", Commands.TODO}
 
                     // DEBUG
-<<<<<<< HEAD
-                    {"F5": Commands.VIEW_REFRESH_WINDOW, "platform": "win"},
-                    {"Ctrl-R": Commands.VIEW_REFRESH_WINDOW, "platform": "mac"}
-=======
                     {"F5": Commands.DEBUG_REFRESH_WINDOW, "platform": "win"},
                     {"Ctrl-R": Commands.DEBUG_REFRESH_WINDOW, "platform": "mac"}
->>>>>>> 97dec9c9
 
 
                 ],
