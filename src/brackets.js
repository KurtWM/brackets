--- conflicted
+++ resolved
@@ -96,16 +96,12 @@
         LiveDevelopmentMain     = require("LiveDevelopment/main"),
         NodeConnection          = require("utils/NodeConnection"),
         ExtensionUtils          = require("utils/ExtensionUtils");
-<<<<<<< HEAD
 
     // load the proxy if running in browser
     if (brackets.inBrowser) {
         NativeProxyUI.init();
     }
     
-=======
-            
->>>>>>> 6f2dabd3
     // Load modules that self-register and just need to get included in the main project
     require("command/DefaultMenus");
     require("document/ChangedDocumentTracker");
@@ -269,8 +265,6 @@
         // Add the platform (mac or win) to the body tag so we can have platform-specific CSS rules
         $("body").addClass("platform-" + brackets.platform);
         
-<<<<<<< HEAD
-=======
         // Browser-hosted version may also have different CSS (e.g. since '#titlebar' is shown)
         if (brackets.inBrowser) {
             $("body").addClass("in-browser");
@@ -278,7 +272,6 @@
             $("body").addClass("in-appshell");
         }
         
->>>>>>> 6f2dabd3
         // Localize MainViewHTML and inject into <BODY> tag
         $("body").html(Mustache.render(MainViewHTML, Strings));
         
