/*
 * Copyright (c) 2012 Adobe Systems Incorporated. All rights reserved.
 *  
 * Permission is hereby granted, free of charge, to any person obtaining a
 * copy of this software and associated documentation files (the "Software"), 
 * to deal in the Software without restriction, including without limitation 
 * the rights to use, copy, modify, merge, publish, distribute, sublicense, 
 * and/or sell copies of the Software, and to permit persons to whom the 
 * Software is furnished to do so, subject to the following conditions:
 *  
 * The above copyright notice and this permission notice shall be included in
 * all copies or substantial portions of the Software.
 *  
 * THE SOFTWARE IS PROVIDED "AS IS", WITHOUT WARRANTY OF ANY KIND, EXPRESS OR
 * IMPLIED, INCLUDING BUT NOT LIMITED TO THE WARRANTIES OF MERCHANTABILITY, 
 * FITNESS FOR A PARTICULAR PURPOSE AND NONINFRINGEMENT. IN NO EVENT SHALL THE
 * AUTHORS OR COPYRIGHT HOLDERS BE LIABLE FOR ANY CLAIM, DAMAGES OR OTHER 
 * LIABILITY, WHETHER IN AN ACTION OF CONTRACT, TORT OR OTHERWISE, ARISING 
 * FROM, OUT OF OR IN CONNECTION WITH THE SOFTWARE OR THE USE OR OTHER 
 * DEALINGS IN THE SOFTWARE.
 * 
 */


/*jslint vars: true, plusplus: true, devel: true, nomen: true, indent: 4, maxerr: 50 */
/*global require, define, brackets: true, $, PathUtils, window, navigator, Mustache */

require.config({
    paths: {
        "text" : "thirdparty/text",
        "i18n" : "thirdparty/i18n"
    },
    // Use custom brackets property until CEF sets the correct navigator.language
    // NOTE: When we change to navigator.language here, we also should change to
    // navigator.language in ExtensionLoader (when making require contexts for each
    // extension).
    locale: window.localStorage.getItem("locale") || (typeof (brackets) !== "undefined" ? brackets.app.language : navigator.language)
});

/**
 * brackets is the root of the Brackets codebase. This file pulls in all other modules as
 * dependencies (or dependencies thereof), initializes the UI, and binds global menus & keyboard
 * shortcuts to their Commands.
 *
 * TODO: (issue #264) break out the definition of brackets into a separate module from the application controller logic
 *
 * Unlike other modules, this one can be accessed without an explicit require() because it exposes
 * a global object, window.brackets.
 */
define(function (require, exports, module) {
    "use strict";
    
    // Load dependent non-module scripts
    require("widgets/bootstrap-dropdown");
    require("widgets/bootstrap-modal");
    require("thirdparty/path-utils/path-utils.min");
    require("thirdparty/smart-auto-complete/jquery.smart_autocomplete");

    // Load LiveDeveopment
    require("LiveDevelopment/main");
    
    // Load dependent modules
    var Global                  = require("utils/Global"),
        AppInit                 = require("utils/AppInit"),
        ProjectManager          = require("project/ProjectManager"),
        DocumentManager         = require("document/DocumentManager"),
        EditorManager           = require("editor/EditorManager"),
        CSSInlineEditor         = require("editor/CSSInlineEditor"),
        JSUtils                 = require("language/JSUtils"),
        WorkingSetView          = require("project/WorkingSetView"),
        DocumentCommandHandlers = require("document/DocumentCommandHandlers"),
        FileViewController      = require("project/FileViewController"),
        FileSyncManager         = require("project/FileSyncManager"),
        KeyBindingManager       = require("command/KeyBindingManager"),
        Commands                = require("command/Commands"),
        CommandManager          = require("command/CommandManager"),
        CodeHintManager         = require("editor/CodeHintManager"),
        JSLintUtils             = require("language/JSLintUtils"),
        PerfUtils               = require("utils/PerfUtils"),
        FileIndexManager        = require("project/FileIndexManager"),
        QuickOpen               = require("search/QuickOpen"),
        Menus                   = require("command/Menus"),
        FileUtils               = require("file/FileUtils"),
        MainViewHTML            = require("text!htmlContent/main-view.html"),
        Strings                 = require("strings"),
        Dialogs                 = require("widgets/Dialogs"),
        ExtensionLoader         = require("utils/ExtensionLoader"),
        SidebarView             = require("project/SidebarView"),
        Async                   = require("utils/Async"),
        UpdateNotification      = require("utils/UpdateNotification"),
        UrlParams               = require("utils/UrlParams").UrlParams,
        NativeFileSystem        = require("file/NativeFileSystem").NativeFileSystem,
        PreferencesManager      = require("preferences/PreferencesManager"),
        Resizer                 = require("utils/Resizer");

    // Local variables
    var params                  = new UrlParams(),
        PREFERENCES_CLIENT_ID   = "com.adobe.brackets.startup";
    
    // read URL params
    params.parse();
            
    //Load modules that self-register and just need to get included in the main project
    require("document/ChangedDocumentTracker");
    require("editor/EditorCommandHandlers");
    require("view/ViewCommandHandlers");
    require("debug/DebugCommandHandlers");
    require("help/HelpCommandHandlers");
    require("search/FindInFiles");
    require("search/FindReplace");
    require("utils/ExtensionUtils");
    
    
    function _initExtensions() {
        // allow unit tests to override which plugin folder(s) to load
        var paths = params.get("extensions");
        
        if (!paths) {
            paths = "default,dev," + ExtensionLoader.getUserExtensionPath();
        }
        
        return Async.doInParallel(paths.split(","), function (item) {
            var extensionPath = item;
            
            // If the item has "/" in it, assume it is a full path. Otherwise, load
            // from our source path + "/extensions/".
            if (item.indexOf("/") === -1) {
                extensionPath = FileUtils.getNativeBracketsDirectoryPath() + "/extensions/" + item;
            }
            
            return ExtensionLoader.loadAllExtensionsInNativeDirectory(extensionPath);
        });
    }
    
    function _initTest() {
        // TODO: (issue #265) Make sure the "test" object is not included in final builds
        // All modules that need to be tested from the context of the application
        // must to be added to this object. The unit tests cannot just pull
        // in the modules since they would run in context of the unit test window,
        // and would not have access to the app html/css.
        brackets.test = {
            PreferencesManager      : require("preferences/PreferencesManager"),
            ProjectManager          : ProjectManager,
            DocumentCommandHandlers : DocumentCommandHandlers,
            FileViewController      : FileViewController,
            DocumentManager         : DocumentManager,
            EditorManager           : EditorManager,
            Commands                : Commands,
            WorkingSetView          : WorkingSetView,
            JSLintUtils             : JSLintUtils,
            PerfUtils               : PerfUtils,
            JSUtils                 : JSUtils,
            CommandManager          : require("command/CommandManager"),
            FileSyncManager         : FileSyncManager,
            FileIndexManager        : FileIndexManager,
            Menus                   : Menus,
            KeyBindingManager       : KeyBindingManager,
            CodeHintManager         : CodeHintManager,
            CSSUtils                : require("language/CSSUtils"),
            LiveDevelopment         : require("LiveDevelopment/LiveDevelopment"),
            DOMAgent                : require("LiveDevelopment/Agents/DOMAgent"),
            Inspector               : require("LiveDevelopment/Inspector/Inspector"),
            NativeApp               : require("utils/NativeApp"),
            ExtensionUtils          : require("utils/ExtensionUtils"),
            UpdateNotification      : require("utils/UpdateNotification"),
            doneLoading             : false
        };

        AppInit.appReady(function () {
            brackets.test.doneLoading = true;
        });
    }
    
    function _initDragAndDropListeners() {
        // Prevent unhandled drag and drop of files into the browser from replacing 
        // the entire Brackets app. This doesn't prevent children from choosing to
        // handle drops.
        $(window.document.body)
            .on("dragover", function (event) {
                if (event.originalEvent.dataTransfer.files) {
                    event.stopPropagation();
                    event.preventDefault();
                    event.originalEvent.dataTransfer.dropEffect = "none";
                }
            })
            .on("drop", function (event) {
                if (event.originalEvent.dataTransfer.files) {
                    event.stopPropagation();
                    event.preventDefault();
                }
            });
    }
    
    function _initCommandHandlers() {
        // Most command handlers are automatically registered when their module is loaded (see "modules
        // that self-register" above for some). A few commands need an extra kick here though:
        
        DocumentCommandHandlers.init($("#main-toolbar"));
    }
    
    function _initWindowListeners() {
        // TODO: (issue 269) to support IE, need to listen to document instead (and even then it may not work when focus is in an input field?)
        $(window).focus(function () {
            FileSyncManager.syncOpenDocuments();
            FileIndexManager.markDirty();
        });
        
    }
            
    function _onReady() {
        // Add the platform (mac or win) to the body tag so we can have platform-specific CSS rules
        $("body").addClass("platform-" + brackets.platform);
        
        EditorManager.setEditorHolder($("#editor-holder"));

        // Let the user know Brackets doesn't run in a web browser yet
        if (brackets.inBrowser) {
            Dialogs.showModalDialog(
                Dialogs.DIALOG_ID_ERROR,
                Strings.ERROR_IN_BROWSER_TITLE,
                Strings.ERROR_IN_BROWSER
            );
        }

        _initDragAndDropListeners();
        _initCommandHandlers();
        KeyBindingManager.init();
        Menus.init(); // key bindings should be initialized first
        _initWindowListeners();

        // Use quiet scrollbars if we aren't on Lion. If we're on Lion, only
        // use native scroll bars when the mouse is not plugged in or when
        // using the "Always" scroll bar setting. 
        var osxMatch = /Mac OS X 10\D([\d+])\D/.exec(navigator.userAgent);
        if (osxMatch && osxMatch[1] && Number(osxMatch[1]) >= 7) {
            // test a scrolling div for scrollbars
            var $testDiv = $("<div style='position:fixed;left:-50px;width:50px;height:50px;overflow:auto;'><div style='width:100px;height:100px;'/></div>").appendTo(window.document.body);
            
            if ($testDiv.outerWidth() === $testDiv.get(0).clientWidth) {
                $(".sidebar").removeClass("quiet-scrollbars");
            }
            
            $testDiv.remove();
        }
        
        PerfUtils.addMeasurement("Application Startup");
        
        // finish UI initialization before loading extensions
        var initialProjectPath = ProjectManager.getInitialProjectPath();
        ProjectManager.openProject(initialProjectPath).always(function () {
            _initTest();

            // Create a new DirectoryEntry and call getDirectory() on the user extension
            // directory. If the directory doesn't exist, it will be created.
            // Note that this is an async call and there are no success or failure functions passed
            // in. If the directory *doesn't* exist, it will be created. Extension loading may happen
            // before the directory is finished being created, but that is okay, since the extension
            // loading will work correctly without this directory.
            // If the directory *does* exist, nothing else needs to be done. It will be scanned normally
            // during extension loading.
            var extensionPath = ExtensionLoader.getUserExtensionPath();
            new NativeFileSystem.DirectoryEntry().getDirectory(ExtensionLoader.getUserExtensionPath(),
                                                               {create: true});
            
<<<<<<< HEAD
            // Create the extensions/disabled directory, too.
            var disabledExtensionPath = extensionPath.replace(/\/user$/, "/disabled");
            new NativeFileSystem.DirectoryEntry().getDirectory(disabledExtensionPath,
                                                               {create: true});
            
            // WARNING: AppInit.appReady won't fire if ANY extension fails to
            // load or throws an error during init. To fix this, we need to
            // make a change to _initExtensions (filed as issue 1029)
=======
            // Load all extensions, and when done fire APP_READY (even if some extensions failed
            // to load or initialize)
>>>>>>> e7f0feea
            _initExtensions().always(function () {
                AppInit._dispatchReady(AppInit.APP_READY);
            });
            
            // If this is the first launch, and we have an index.html file in the project folder (which should be
            // the samples folder on first launch), open it automatically. (We explicitly check for the
            // samples folder in case this is the first time we're launching Brackets after upgrading from
            // an old version that might not have set the "afterFirstLaunch" pref.)
            var prefs = PreferencesManager.getPreferenceStorage(PREFERENCES_CLIENT_ID);
            if (!params.get("skipSampleProjectLoad") && !prefs.getValue("afterFirstLaunch")) {
                prefs.setValue("afterFirstLaunch", "true");
                if (ProjectManager.isWelcomeProjectPath(initialProjectPath)) {
                    var dirEntry = new NativeFileSystem.DirectoryEntry(initialProjectPath);
                    dirEntry.getFile("index.html", {}, function (fileEntry) {
                        CommandManager.execute(Commands.FILE_ADD_TO_WORKING_SET, { fullPath: fileEntry.fullPath });
                    });
                }
            }
        });
        
        // Check for updates
        if (!params.get("skipUpdateCheck") && !brackets.inBrowser) {
            UpdateNotification.checkForUpdate();
        }
    }
    
    // Prevent unhandled middle button clicks from triggering native behavior
    // Example: activating AutoScroll (see #510)
    $("html").on("mousedown", ".inline-widget", function (e) {
        if (e.button === 1) {
            e.preventDefault();
        }
    });
    
    // Localize MainViewHTML and inject into <BODY> tag
    var templateVars    = $.extend({
        ABOUT_ICON          : brackets.config.about_icon,
        APP_NAME_ABOUT_BOX  : brackets.config.app_name_about,
        VERSION             : brackets.metadata.version
    }, Strings);
    
    $("body").html(Mustache.render(MainViewHTML, templateVars));
    
    // Update title
    $("title").text(brackets.config.app_title);

    // Dispatch htmlReady callbacks
    AppInit._dispatchReady(AppInit.HTML_READY);

    $(window.document).ready(_onReady);
    
});<|MERGE_RESOLUTION|>--- conflicted
+++ resolved
@@ -262,19 +262,13 @@
             new NativeFileSystem.DirectoryEntry().getDirectory(ExtensionLoader.getUserExtensionPath(),
                                                                {create: true});
             
-<<<<<<< HEAD
             // Create the extensions/disabled directory, too.
             var disabledExtensionPath = extensionPath.replace(/\/user$/, "/disabled");
             new NativeFileSystem.DirectoryEntry().getDirectory(disabledExtensionPath,
                                                                {create: true});
             
-            // WARNING: AppInit.appReady won't fire if ANY extension fails to
-            // load or throws an error during init. To fix this, we need to
-            // make a change to _initExtensions (filed as issue 1029)
-=======
             // Load all extensions, and when done fire APP_READY (even if some extensions failed
             // to load or initialize)
->>>>>>> e7f0feea
             _initExtensions().always(function () {
                 AppInit._dispatchReady(AppInit.APP_READY);
             });
