--- conflicted
+++ resolved
@@ -93,11 +93,7 @@
             paths = ["default"];
         
         // load dev and user extensions only when running the extension test suite
-<<<<<<< HEAD
-        if (selectedSuites.indexOf("extension")) {
-=======
         if (selectedSuites.indexOf("extension") >= 0) {
->>>>>>> 6f2dabd3
             paths.push("dev");
             paths.push(ExtensionLoader.getUserExtensionPath());
         }
