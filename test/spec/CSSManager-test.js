/*
 * Copyright 2012 Adobe Systems Incorporated. All Rights Reserved.
 */

/*jslint vars: true, plusplus: true, devel: true, browser: true, nomen: true, indent: 4, maxerr: 50 */
/*global define: false, describe: false, it: false, expect: false, beforeEach: false, afterEach: false, waitsFor: false, runs: false, $: false, CodeMirror: false */

define(function (require, exports, module) {
    'use strict';
    
    var NativeFileSystemModule  = require("NativeFileSystem"),
        Async                   = require("Async"),
        NativeFileSystem        = NativeFileSystemModule.NativeFileSystem,
        CSSManager              = require("CSSManager"),
        SpecRunnerUtils         = require("./SpecRunnerUtils.js");
    
    var testPath                = SpecRunnerUtils.getTestPath("/spec/CSSManager-test-files"),
        simpleCssFileEntry      = new NativeFileSystem.FileEntry(testPath + "/simple.css"),
        universalCssFileEntry   = new NativeFileSystem.FileEntry(testPath + "/universal.css"),
        groupsFileEntry         = new NativeFileSystem.FileEntry(testPath + "/groups.css");
    
    
    // Jasmine matcher for sprint 4 selector matching
    var toMatchLastSelectorElement = function (expected, selectorIndex) {
        var info    = this.actual,
            ruleset = this.actual.ruleset;
        
        if (ruleset) {
            var selector,
                selectorCount   = ruleset.selectors.length;
            
            if (selectorIndex !== undefined) {
                selector = ruleset.selectors[selectorIndex];
            } else if (selectorCount) {
                selector = ruleset.selectors[selectorCount - 1];
            }
            
            if (selector) {
                var elementCount = selector.elements.length;
                
                if (elementCount) {
                    // match the last selector element
                    return selector.elements[elementCount - 1].value === expected;
                }
            }
        }
        
        return false;
    };
    
<<<<<<< HEAD
    function getTextForInfos(infos) {
        var results = [],
            deferred = new $.Deferred();
        
        var masterPromise = Async.doInParallel(infos, function (info) {
            var oneFileResult = new $.Deferred();
            var textResult = NativeFileSystemModule.readAsText(info.source);
        
            textResult.done(function (content) {
                content = content.replace(/\r\n/g, '\n');
                var lines = content.split("\n").slice(info.lineStart, info.lineEnd + 1);
                
                results.push(lines.join("\n"));
                oneFileResult.resolve();
            });
            
            return oneFileResult;
        });
        
        masterPromise.done(function () {
            deferred.resolve(results);
        });
        
        return deferred;
    }
    
=======
    // Test helper function; tagInfo object contains one of: tag, id, clazz
    function match(cssCode, tagInfo) {
        var mgr = new CSSManager.CSSManager();
        mgr.loadString(cssCode);
        if (tagInfo) {
            var selector = "";
            if (tagInfo.tag) {
                selector += tagInfo.tag;
            }
            if (tagInfo.clazz) {
                selector += "." + tagInfo.clazz;
            }
            if (tagInfo.id) {
                selector += "#" + tagInfo.id;
            }
            return mgr.findMatchingRules(selector);
        } else {
            return null;
        }
    }
    

    
>>>>>>> 56111537
    function init(spec, fileEntry) {
        spec.cssManager = new CSSManager.CSSManager();
        
        if (fileEntry) {
            spec.addMatchers({toMatchLastSelectorElement: toMatchLastSelectorElement});
            
            var styleRules;
            
            runs(function () {
                spec.cssManager.loadFile(fileEntry).done(function (result) {
                    styleRules = result;
                });
            });
            
            waitsFor(function () { return styleRules; }, 1000);
        }
    }
    
    
    describe("CSSManager", function () {
        
        beforeEach(function () {
            init(this);
        });
        
        describe("initial state", function () {
            
            it("should initialize with no rules", function () {
                expect(this.cssManager.getStyleRules().length).toEqual(0);
            });
            
        });
        
        describe("loadFiles", function () {
            
            it("should parse a simple selectors from more than one file", function () {
                var simpleRules     = null,
                    universalRules  = null,
                    ruleTexts       = null;
                
                runs(function () {
                    this.cssManager.loadFile(simpleCssFileEntry).done(function (result) {
                        simpleRules = result;
                    });
                });
                
                waitsFor(function () { return simpleRules; }, 1000);
                
                runs(function () {
                    expect(simpleRules.length).toEqual(6);
                    expect(simpleRules[0].source.fullPath).toEqual(simpleCssFileEntry.fullPath);
                    expect(this.cssManager.getStyleRules()).toEqual(simpleRules);
                });
                
                runs(function () {
                    this.cssManager.loadFile(universalCssFileEntry).done(function (result) {
                        universalRules = result;
                    });
                });
                
                waitsFor(function () { return universalRules; }, 1000);
                
                runs(function () {
                    expect(universalRules.length).toEqual(4);
                    expect(universalRules[0].source.fullPath).toEqual(universalCssFileEntry.fullPath);
                    
                    // CSSManager should append these style rules
                    expect(this.cssManager.getStyleRules()).toEqual(simpleRules.concat(universalRules));
                });
            });
        });
        
        describe("RuleSetInfo", function () {
            
            it("should return correct start and end line numbers", function () {
                var styleRules  = null,
                    loadFile    = false,
                    ruleTexts   = null;
                
                runs(function () {
                    this.cssManager.loadFile(simpleCssFileEntry).done(function (result) {
                        styleRules = result;
                    });
                });
                
                waitsFor(function () { return styleRules; }, 1000);
                
                runs(function () {
                    // use lineStart and lineEnd to index into file content
                    getTextForInfos(styleRules).done(function (texts) {
                        ruleTexts = texts;
                    });
                });
                
                waitsFor(function () { return ruleTexts !== null; }, 1000);
                
                runs(function () {
                    expect(ruleTexts[0]).toEqual("html {\n    color: \"red\";\n}\n");
                    expect(ruleTexts[1]).toEqual("HTML {\n    color: \"orange\";\n}\n");
                    expect(ruleTexts[2]).toEqual(".firstGrade {\n    color: \"green\";\n}\n");
                    expect(ruleTexts[3]).toEqual(".FIRSTGRADE {\n    color: \"yellow\";\n}\n");
                    expect(ruleTexts[4]).toEqual("#brack3ts {\n    color: \"blue\";\n}\n");
                    expect(ruleTexts[5]).toEqual("#BRACK3TS {\n    color: \"black\";\n}");
                });
            });
        });
        
        describe("_loadString", function () {
            it("should parse arbitrary string content", function () {
                var results = this.cssManager._loadString("div { color: red }");
                
                expect(results.length).toEqual(1);
            });
        });
        
        describe("findMatchingRules() with simple selectors", function () {
        
            beforeEach(function () {
                init(this, simpleCssFileEntry);
            });
            
            it("should match type selectors", function () {
                var matches = this.cssManager.findMatchingRules("html");
                
                expect(matches.length).toEqual(2);
                expect(matches[0]).toMatchLastSelectorElement("html");
                expect(matches[1]).toMatchLastSelectorElement("HTML");
            });
            
            it("should match class name selectors", function () {
                var matches = this.cssManager.findMatchingRules(".firstGrade");
                
                expect(matches.length).toEqual(2);
                
                // Parser will save selectors as lowercase
                expect(matches[0]).toMatchLastSelectorElement(".firstGrade");
                expect(matches[1]).toMatchLastSelectorElement(".FIRSTGRADE");
            });
            
            it("should match IDs", function () {
                var matches = this.cssManager.findMatchingRules("#brack3ts");
                
                expect(matches.length).toEqual(2);
                expect(matches[0]).toMatchLastSelectorElement("#brack3ts");
                expect(matches[1]).toMatchLastSelectorElement("#BRACK3TS");
            });
            
            it("should not find a universal selector", function () {
                var matches = this.cssManager.findMatchingRules("pre");
                
                // html and universal selector
                expect(matches.length).toEqual(0);
            });
        });
        
        describe("findMatchingRules() with the universal selector", function () {
        
            beforeEach(function () {
                init(this, universalCssFileEntry);
            });
            
            it("should match the universal selector alone", function () {
                var matches = this.cssManager.findMatchingRules("blockquote");
                
                expect(matches.length).toEqual(1);
                expect(matches[0]).toMatchLastSelectorElement("*");
            });
            
            it("should match a tag name selector", function () {
                var matches = this.cssManager.findMatchingRules("p");
                
                expect(matches.length).toEqual(2);
                expect(matches[0]).toMatchLastSelectorElement("*");
                expect(matches[1]).toMatchLastSelectorElement("p");
            });
            
            it("should match a class name selector", function () {
                var matches = this.cssManager.findMatchingRules(".firstGrade");
                
                expect(matches.length).toEqual(2);
                expect(matches[0]).toMatchLastSelectorElement("*");
                expect(matches[1]).toMatchLastSelectorElement(".firstGrade");
            });
            
            it("should match an id selector", function () {
                var matches = this.cssManager.findMatchingRules("#brack3ts");
                
                expect(matches.length).toEqual(2);
                expect(matches[0]).toMatchLastSelectorElement("*");
                expect(matches[1]).toMatchLastSelectorElement("#brack3ts");
            });
        });
        
        describe("findMatchingRules() with selector grouping", function () {
        
            beforeEach(function () {
                init(this, groupsFileEntry);
            });
            
            it("should match a selector in any position of a group", function () {
                var matches = this.cssManager.findMatchingRules("h1");
                
                expect(matches.length).toEqual(4);
                expect(matches[0]).toMatchLastSelectorElement("h1", 0);
                expect(matches[1]).toMatchLastSelectorElement("h1", 1);
                expect(matches[2]).toMatchLastSelectorElement("h1", 0);
                expect(matches[3]).toMatchLastSelectorElement("h1", 2);
            });
        });
        
        describe("findMatchingRules() with sprint 4 exemptions", function () {
        
            beforeEach(function () {
                var sprint4exemptions = new NativeFileSystem.FileEntry(testPath + "/sprint4.css");
                init(this, sprint4exemptions);
            });
            
            it("should match a class selector (right-most only, no pseudo or attr selectors)", function () {
                var matches = this.cssManager.findMatchingRules(".message");
                
                expect(matches.length).toEqual(4);
                expect(matches[0]).toMatchLastSelectorElement(".message", 0);
                expect(matches[1]).toMatchLastSelectorElement(".message", 0);
                expect(matches[2]).toMatchLastSelectorElement(".message", 0);
                expect(matches[3]).toMatchLastSelectorElement(".message", 1);
            });
            
            it("should match a type selector (can terminate with class name, ID, pseudo or attr selectors)", function () {
                var matches = this.cssManager.findMatchingRules("h4");
                
                expect(matches.length).toEqual(5);
            });
        });
    }); // describe("CSSManager")
    
    
    describe("CSS Parsing: ", function () {

        describe("Simple selectors: ", function () {
        
            it("should match a lone type selector given a type", function () {
                var result = match("div { color:red }", { tag: "div" });
                expect(result.length).toBe(1);
                
                result = match("div { color:red }", { tag: "span" });
                expect(result.length).toBe(0);
                
                result = match("div { color:red }", { tag: "divfoo" });
                expect(result.length).toBe(0);
                
                result = match("div { color:red }", { tag: "di" });
                expect(result.length).toBe(0);
            });
            
            it("should match a lone class selector given a class", function () {
                var result = match(".foo { color:red }", { clazz: "foo" });
                expect(result.length).toBe(1);
                
                result = match(".foo { color:red }", { clazz: "bar" });
                expect(result.length).toBe(0);
                
                result = match(".foo { color:red }", { clazz: "foobar" });
                expect(result.length).toBe(0);
                
                result = match(".foo { color:red }", { clazz: "fo" });
                expect(result.length).toBe(0);
                
                result = match(".foo { color:red }", { clazz: ".foo" });
                expect(result.length).toBe(0);
            });
            
            it("should match a lone id selector given an id", function () {
                var result = match("#foo { color:red }", { id: "foo" });
                expect(result.length).toBe(1);
                
                result = match("#foo { color:red }", { id: "bar" });
                expect(result.length).toBe(0);
                
                result = match("#foo { color:red }", { id: "foobar" });
                expect(result.length).toBe(0);
                
                result = match("#foo { color:red }", { id: "fo" });
                expect(result.length).toBe(0);
                
                result = match("#foo { color:red }", { id: "#foo" });
                expect(result.length).toBe(0);
            });
            
            it("shouldn't confuse type, class, and id", function () {
                var css = "div { color:red } \n" +
                          ".foo { color:green } \n" +
                          "#bar { color:blue }";
                           
                var result = match(css, { tag: "div" });
                expect(result.length).toBe(1);
                result = match(css, { tag: "foo" });
                expect(result.length).toBe(0);
                result = match(css, { tag: "bar" });
                expect(result.length).toBe(0);
                
                result = match(css, { clazz: "div" });
                expect(result.length).toBe(0);
                result = match(css, { clazz: "foo" });
                expect(result.length).toBe(1);
                result = match(css, { clazz: "bar" });
                expect(result.length).toBe(0);
                
                result = match(css, { id: "div" });
                expect(result.length).toBe(0);
                result = match(css, { id: "foo" });
                expect(result.length).toBe(0);
                result = match(css, { id: "bar" });
                expect(result.length).toBe(1);
            });
            
            it("should be case-sensitive for all but types", function () {
                var css = "div { color:red } \n" +
                          "DIV { color:red } \n" +
                          ".foo { color:green } \n" +
                          ".Foo { color:black } \n" +
                          "#bar { color:blue } \n" +
                          "#baR { color:white }";
                           
                var result = match(css, { tag: "div" });
                expect(result.length).toBe(2);
                result = match(css, { tag: "Div" });
                expect(result.length).toBe(2);
                
                result = match(css, { clazz: "foo" });
                expect(result.length).toBe(1);
                result = match(css, { clazz: "Foo" });
                expect(result.length).toBe(1);
                result = match(css, { clazz: "FOO" });
                expect(result.length).toBe(0);
                
                result = match(css, { id: "bar" });
                expect(result.length).toBe(1);
                result = match(css, { id: "baR" });
                expect(result.length).toBe(1);
                result = match(css, { id: "BAR" });
                expect(result.length).toBe(0);
            });
            
            it("should match permissively", function () {
                var css = "div.foo { color:red } \n" +
                          "div#bar { color:green } \n" +
                          "div.foo#bar { color:blue } \n" +
                          ".foo#bar { color:black } \n" +
                          "div.foo.class2 { color: white } \n" +
                          ".foo.class2 { color: yellow } \n" +
                          ".foo#bar.class2 { color: cyan }";
                // note last line: id selectors don't necessarily need to come last
                
                var result = match(css, { tag: "div" });   // all selectors including a 'div' type selector
                expect(result.length).toBe(4);
                
                result = match(css, { clazz: "foo" });      // all selectors including a '.foo' class selector
                expect(result.length).toBe(6);
                
                result = match(css, { clazz: "class2" });   // all selectors including a '.class2' class selector
                expect(result.length).toBe(3);
                
                result = match(css, { clazz: "foo" });      // all selectors including a '#bar' id selector
                expect(result.length).toBe(4);
            });
            
            it("should allow searching conjunctions of type, class, and id", function () {
                // TODO: not required for Sprint 4
                
                // var css = "div.foo { color:red } \n" +
                //           "div#bar { color:green } \n" +
                //           "div.foo#bar { color:blue } \n" +
                //           ".foo#bar { color:black } \n" +
                //           "div.foo.class2 { color: white } \n" +
                //           ".foo.class2 { color: yellow } \n" +
                //           ".foo#bar.class2 { color: cyan }";
                // // note last line: id selectors don't necessarily need to come last
                //
                // var result = match(css, { tag: "div", clazz: "foo" });   // all selectors including a 'div' type selector AND a '.foo' class selector
                // expect(result.length).toBe(3);
                //
                // // TODO: any way to search two of the same thing? (e.g. all selectors including a '.foo' AND a '.class2' class selector)
                //
                // result = match(css, { clazz: "foo", id: "bar" });   // all selectors including a '.foo' class selector AND a '#bar' id selector
                // expect(result.length).toBe(3);
                //
                // result = match(css, { tag: "div", id: "bar" });      // all selectors including a 'div' type selector AND a '#bar' id selector
                // expect(result.length).toBe(2);
                //
                // result = match(css, { tag: "div", clazz: "foo", id: "bar" });
                // expect(result.length).toBe(1);
                //
                // result = match(css, { tag: "div", clazz: "class2", id: "bar" });
                // expect(result.length).toBe(0);
            });
            
            it("should match lone '*' given any tag; else ignore", function () {
                var css = "* { color:red } \n" +
                          "*.foo { color:green } \n" +
                          "*#bar { color:blue } \n" +
                          "*.foo#bar { color:yellow }";
                // should be treated the same as: *, .foo, #bar, .foo#bar respectively
                
                var result = match(css, { tag: "div" });
                expect(result.length).toBe(1);
                
                result = match(css, { clazz: "foo" });
                expect(result.length).toBe(2);
                
                result = match(css, { id: "bar" });
                expect(result.length).toBe(2);
                
                result = match(css, { clazz: "otherClass" });
                expect(result.length).toBe(0);
                result = match(css, { id: "otherId" });
                expect(result.length).toBe(0);
            });
            
            it("should ignore pseudo-class selectors", function () {
                // Note: not actually required for Sprint 4
                var css = "div:hover { color:red } \n" +
                          ".foo:hover { color:green } \n" +
                          "div.foo:hover { color:blue } \n" +
                          "#bar:hover { color:yellow } \n" +
                          "div#bar:hover { color:black } \n" +
                          ".foo.class2:hover { color:white } \n" +
                          "div:focus:hover { color:cyan } \n" +
                          "div.foo:focus:hover { color:brown } \n" +
                          ".foo:focus:hover { color:pink } \n" +
                          "div:focus.class3:hover { color:purple } \n" +
                          ":focus.class3:hover { color:gray }";
                
                var result = match(css, { tag: "div" });
                expect(result.length).toBe(6);
                result = match(css, { clazz: "foo" });
                expect(result.length).toBe(5);
                result = match(css, { id: "bar" });
                expect(result.length).toBe(2);
                
                result = match(css, { clazz: "class3" });
                expect(result.length).toBe(2);
                
                result = match(css, { tag: "hover" });
                expect(result.length).toBe(0);
                result = match(css, { clazz: "hover" });
                expect(result.length).toBe(0);
                result = match(css, { id: "hover" });
                expect(result.length).toBe(0);
                result = match(css, { tag: "focus" });
                expect(result.length).toBe(0);
                result = match(css, { clazz: "focus" });
                expect(result.length).toBe(0);
                result = match(css, { id: "focus" });
                expect(result.length).toBe(0);
            });
            
            it("should ignore attribute selectors", function () {
                // Note: not actually required for Sprint 4
                var css = "div { color:red } \n" +
                          "div[foo] { color:green } \n" +
                          "h4[div] { color:blue } \n" +
                          "h4[foo] { color:blue } \n" +
                          "h4[title=\"div\"] { color:yellow } \n" +
                          "h4[title=\".foo\"] { color:yellow } \n" +
                          "h4[attr].bar { color:black } \n" +
                          "h4.bar[attr] { color:black }";
                
                var result = match(css, { tag: "div" });
                expect(result.length).toBe(2);
                result = match(css, { tag: "h4" });
                expect(result.length).toBe(6);
                
                result = match(css, { clazz: "foo" });
                expect(result.length).toBe(0);
                result = match(css, { clazz: "bar" });
                expect(result.length).toBe(2);
            });
            
            it("should ignore the content of strings", function () {
                // Spaces inside string, single quotes
                var result = match("div[attr='.foo #bar'] {}", { tag: "div" });
                expect(result.length).toBe(1);
                result = match("div[attr='.foo #bar'] {}", { clazz: "foo" });
                expect(result.length).toBe(0);
                result = match("div[attr='.foo #bar'] {}", { id: "bar" });
                expect(result.length).toBe(0);

                // ...double quotes
                result = match("div[attr=\".foo #bar\"] {}", { tag: "div" });
                expect(result.length).toBe(1);
                result = match("div[attr=\".foo #bar\"] {}", { clazz: "foo" });
                expect(result.length).toBe(0);
                result = match("div[attr=\".foo #bar\"] {}", { id: "bar" });
                expect(result.length).toBe(0);
                
                // Quotes nested within quotes
                var css = "div[attr=\"value with \\\"nested double .quotes\\\"\"] { color:red } \n" +
                          "div[attr=\"value with 'single .quotes'\"] { color:green } \n" +
                          "div[attr='value with \\'nested single .quotes\\''] { color:blue } \n" +
                          "div[attr='value with \"double .quotes\"'] { color:blue } \n" +
                          "div[attr='value with \"double .quotes\"'].foo { color:yellow } \n" +
                          "div#bar[attr='value with \"double .quotes\"h4'] { color:white } \n" +
                          "div[attr='value with \"double .quotes\"h4'] .foo { color:black } \n" +
                          ".foo { color:cyan }";
                           
                result = match(css, { tag: "div"});
                expect(result.length).toBe(6);
                result = match(css, { clazz: "foo"});
                expect(result.length).toBe(3);
                result = match(css, { id: "bar"});
                expect(result.length).toBe(1);
                
                result = match(css, { clazz: "quotes"});
                expect(result.length).toBe(0);
                result = match(css, { tag: "h4"});
                expect(result.length).toBe(0);
                
                // Braces inside string; string inside rule (not inside selector)
                css = "a::after { content: ' {' attr(href) '}'; } \n" +
                      ".foo { color:red } \n" +
                      "a::after { content: \" {\" attr(href) \"}\"; } \n" +
                      "li::before { content: \"} h4 { color:black }\"; } \n" +
                      "div { color:green }";
                
                result = match(css, { tag: "a" });
                expect(result.length).toBe(2);
                result = match(css, { tag: "div" });
                expect(result.length).toBe(1);
                result = match(css, { clazz: "foo" });
                expect(result.length).toBe(1);
                result = match(css, { tag: "h4" });
                expect(result.length).toBe(0);
                
                // Newline inside string (escaped)
                result = match("li::before { content: 'foo\\nbar'; } \n div { color:red }", { tag: "div" });
                expect(result.length).toBe(1);
                
                // Newline inside string (unescaped, with backslash line terminator)
                result = match("li::before { content: 'foo\\\nbar'; } \n div { color:red }", { tag: "div" });
                expect(result.length).toBe(1);
            });
            
            it("shouldn't crash on CSS3 selectors", function () {
                // Attribute selectors
                match("[role] {}");
                match("a[href] {}");
                match(".slider[role] {}");
                match("a[href][nofollow] {}");
                match("[href][nofollow] {}");
                match("[attr='value'] {}");
                match("[attr=\"value\"] {}");
                match("[attr~='value'] {}");
                match("[attr|='value'] {}");
                match("[attr^='value'] {}");
                match("[attr$='value'] {}");
                match("[attr*='value'] {}");
                match("div[attr*='value'].myClass#myId {}");
                match("div#myId[attr*='value'].myClass {}");
                match(":focus[attr=\"value\"].className {}");
                
                // Pseudo-classes with complicated syntax
                match(":lang(de) {}");
                match(":lang(en-US) {}");
                match("ul:nth-child(+2n) {}");
                match("ul:nth-child( 2n + 1 ) {}");
                match("ul:nth-child(2n + 1) {}");
                match("ul:nth-child(2n+1) {}");
                match("ul:nth-child(-2n+1) {}");
                match("ul:nth-child(+n+1) {}");
                match("ul:nth-child(n-1) {}");
                match("ul:nth-child(0n+5) {}");
                match("ul:nth-child(-0n+5) {}");
                match("ul:nth-child(n) {}");
                match("ul:nth-child(2) {}");
                match("ul:nth-child(-2) {}");
                match("ul:nth-child(-2)[href^='ftp']#myId.myClass {}");
                
                // :not is especially nasty
                match(":not(:link) {}");
                match(":not(:link):not(:focus) {}");
                match("tagName:not(.className).className2 {}");
                match(".className:not(tagName) {}");
                match("tagName:not(.className) {}");
                match(":not(tagName.className) {}");
                match("tagName:not([attr=\"value\"])[attr2='value2'] {}");  // FIXME: causes error
                
                // Pseudo-elements (can only occur once, and must be after the rightmost combinator)
                match("::first-line");
                match("tagName::first-line");
                match(".className::first-line");
                match("::first-line.className"); //spec says this is valid but no browsers seem to support it
                match("p:hover::first-line");
                // not valid: :not(::first-line) - because pseudo-elements aren't simple selectors
                
                // Namespaces
                var nsDecl = "@namespace ns \"http://www.example.com\"\n";
                match("[*|role] {}");
                match("[|role] {}");
                match(nsDecl + "[ns|role] {}");
                match(nsDecl + "[ns|role|='value'] {}");
                match("*|div {}");
                match("|div {}");
                match(nsDecl + "ns|div {}");
                match("*|* {}");
                match("|* {}");
                match(nsDecl + "ns|* {}");
                match("*|*:not(* {}");      // actual example from W3C spec; 5 points if you can figure out what it means!
                
            });
            
            it("shouldn't crash on CSS Animation syntax (@keyframe)", function () {
                var css = "div { color:red } \n" +
                          "@keyframes slide { \n" +
                          "  from { left: 0; } \n" +
                          "  50% { left: 30px; } \n" +
                          "  to { left: 100px; } \n" +
                          "} \n" +
                          ".foo { color:green }";
                
                var result = match(css, { tag: "div" });
                expect(result.length).toBe(1);
                result = match(css, { clazz: "foo" });
                expect(result.length).toBe(1);
                
                result = match(css, { tag: "slide" });
                expect(result.length).toBe(0);
                result = match(css, { tag: "from" });
                expect(result.length).toBe(0);
            });
                
        }); // describe("Simple selectors")
        
        
        describe("Combinators", function () {
            it("should ignore descendant combinators", function () {
                var result = match("h4 .foo { color:red }", { tag: "h4" });
                expect(result.length).toBe(0);
                result = match("h4 .foo { color:red }", { clazz: "foo" });
                expect(result.length).toBe(1);
                
                result = match("p h4 div { color:red }", { tag: "p" });
                expect(result.length).toBe(0);
                result = match("p h4 div { color:red }", { tag: "h4" });
                expect(result.length).toBe(0);
                result = match("p h4 div { color:red }", { tag: "div" });
                expect(result.length).toBe(1);
                
                result = match(".foo h4 { color:red }", { tag: "h4" });
                expect(result.length).toBe(1);
                result = match(".foo h4 { color:red }", { clazz: "foo" });
                expect(result.length).toBe(0);
                
                result = match("div div { color:red }", { tag: "div" });
                expect(result.length).toBe(1);
                result = match(".foo .foo { color:red }", { clazz: "foo" });
                expect(result.length).toBe(1);
                result = match(".foo .foo { color:red }", { tag: "foo" });
                expect(result.length).toBe(0);
            });
            
            it("should ignore other combinators", function () {
                var result = match("h4 > .foo { color:red }", { tag: "h4" });
                expect(result.length).toBe(0);
                result = match("h4 > .foo { color:red }", { clazz: "foo" });
                expect(result.length).toBe(1);
                
                result = match(".foo > h4 { color:red }", { tag: "h4" });
                expect(result.length).toBe(1);
                result = match(".foo > h4 { color:red }", { clazz: "foo" });
                expect(result.length).toBe(0);
                
                result = match("h4 + .foo { color:red }", { tag: "h4" });
                expect(result.length).toBe(0);
                result = match("h4 + .foo { color:red }", { clazz: "foo" });
                expect(result.length).toBe(1);
                
                result = match(".foo + h4 { color:red }", { tag: "h4" });
                expect(result.length).toBe(1);
                result = match(".foo + h4 { color:red }", { clazz: "foo" });
                expect(result.length).toBe(0);
                
                result = match("p > h4 + div { color:red }", { tag: "p" });
                expect(result.length).toBe(0);
                result = match("p > h4 + div { color:red }", { tag: "h4" });
                expect(result.length).toBe(0);
                result = match("p > h4 + div { color:red }", { tag: "div" });
                expect(result.length).toBe(1);
                result = match("p > h4 div { color:red }", { tag: "p" });
                expect(result.length).toBe(0);
                result = match("p > h4 div { color:red }", { tag: "h4" });
                expect(result.length).toBe(0);
                result = match("p > h4 div { color:red }", { tag: "div" });
                expect(result.length).toBe(1);
                
                result = match("h4>.foo { color:red }", { tag: "h4" });
                expect(result.length).toBe(0);
                result = match("h4>.foo { color:red }", { clazz: "foo" });
                expect(result.length).toBe(1);
                result = match("h4> .foo { color:red }", { tag: "h4" });
                expect(result.length).toBe(0);
                result = match("h4> .foo { color:red }", { clazz: "foo" });
                expect(result.length).toBe(1);
                result = match("h4 >.foo { color:red }", { tag: "h4" });
                expect(result.length).toBe(0);
                result = match("h4 >.foo { color:red }", { clazz: "foo" });
                expect(result.length).toBe(1);
                
                result = match("h4+.foo { color:red }", { tag: "h4" });
                expect(result.length).toBe(0);
                result = match("h4+.foo { color:red }", { clazz: "foo" });
                expect(result.length).toBe(1);
                
                result = match("h4 * .foo { color:red }", { tag: "h4" });
                expect(result.length).toBe(0);
                result = match("h4 * .foo { color:red }", { clazz: "foo" });
                expect(result.length).toBe(1);
                result = match("h4 ~ .foo { color:red }", { tag: "h4" });
                expect(result.length).toBe(0);
                result = match("h4 ~ .foo { color:red }", { clazz: "foo" });
                expect(result.length).toBe(1);
                
            });
        }); // describe("Combinators")        
        
        
        describe("Selector groups", function () {
            it("should match any item in selector group", function () {
                // Comma- and space- separated
                var result = match("h4, .foo, #bar { color:red }", { tag: "h4" });
                expect(result.length).toBe(1);
                result = match("h4, .foo, #bar { color:red }", { clazz: "foo" });
                expect(result.length).toBe(1);
                result = match("h4, .foo, #bar { color:red }", { id: "bar" });
                expect(result.length).toBe(1);
                
                // Comma only
                result = match("h4,.foo,#bar { color:red }", { tag: "h4" });
                expect(result.length).toBe(1);
                result = match("h4,.foo,#bar { color:red }", { clazz: "foo" });
                expect(result.length).toBe(1);
                result = match("h4,.foo,#bar { color:red }", { id: "bar" });
                expect(result.length).toBe(1);
                
                // Newline-separated
                result = match("h4,\n.foo,\r\n#bar { color:red }", { tag: "h4" });
                expect(result.length).toBe(1);
                result = match("h4,\n.foo,\r\n#bar { color:red }", { clazz: "foo" });
                expect(result.length).toBe(1);
                result = match("h4,\n.foo,\r\n#bar { color:red }", { id: "bar" });
                expect(result.length).toBe(1);
                
                // Space-separated with a space combinator
                result = match("h4, .foo #bar { color:red }", { tag: "h4" });
                expect(result.length).toBe(1);
                result = match("h4, .foo #bar { color:red }", { clazz: "foo" });
                expect(result.length).toBe(0);
                result = match("h4, .foo #bar { color:red }", { id: "bar" });
                expect(result.length).toBe(1);
            });
        }); // describe("Selector groups")        


        describe("At-rules", function () {
            it("should handle @media", function () {
                // TODO - not required for Sprint 4
            });
            
            it("should handle @page", function () {
                // TODO - not required for Sprint 4
            });
        }); // describe("At-rules")        


    }); //describe("CSS Parsing")
    
});<|MERGE_RESOLUTION|>--- conflicted
+++ resolved
@@ -48,7 +48,6 @@
         return false;
     };
     
-<<<<<<< HEAD
     function getTextForInfos(infos) {
         var results = [],
             deferred = new $.Deferred();
@@ -75,7 +74,6 @@
         return deferred;
     }
     
-=======
     // Test helper function; tagInfo object contains one of: tag, id, clazz
     function match(cssCode, tagInfo) {
         var mgr = new CSSManager.CSSManager();
@@ -97,9 +95,6 @@
         }
     }
     
-
-    
->>>>>>> 56111537
     function init(spec, fileEntry) {
         spec.cssManager = new CSSManager.CSSManager();
         
